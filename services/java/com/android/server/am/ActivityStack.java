--- conflicted
+++ resolved
@@ -22,11 +22,8 @@
 import com.android.internal.app.HeavyWeightSwitcherActivity;
 import com.android.internal.os.BatteryStatsImpl;
 import com.android.server.am.ActivityManagerService.PendingActivityLaunch;
-<<<<<<< HEAD
 import com.android.server.power.PowerManagerService;
-=======
 import com.android.server.wm.AppTransition;
->>>>>>> a34a64d2
 
 import android.app.Activity;
 import android.app.ActivityManager;
@@ -69,11 +66,7 @@
 import android.util.Log;
 import android.util.Slog;
 import android.view.Display;
-<<<<<<< HEAD
-import android.view.WindowManagerPolicy;
 import com.android.internal.app.ActivityTrigger;
-=======
->>>>>>> a34a64d2
 
 import java.io.IOException;
 import java.lang.ref.WeakReference;
@@ -328,7 +321,6 @@
         }
     }
 
-<<<<<<< HEAD
     private static final ActivityTrigger mActivityTrigger;
 
     private final PowerManagerService mPm;
@@ -341,12 +333,9 @@
         }
     }
 
-    final Handler mHandler = new Handler() {
-=======
     final Handler mHandler;
 
     final class ActivityStackHandler extends Handler {
->>>>>>> a34a64d2
         //public Handler() {
         //    if (localLOGV) Slog.v(TAG, "Handler started!");
         //}
