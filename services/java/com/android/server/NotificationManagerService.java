/*
 * Copyright (C) 2007 The Android Open Source Project
 *
 * Licensed under the Apache License, Version 2.0 (the "License");
 * you may not use this file except in compliance with the License.
 * You may obtain a copy of the License at
 *
 *      http://www.apache.org/licenses/LICENSE-2.0
 *
 * Unless required by applicable law or agreed to in writing, software
 * distributed under the License is distributed on an "AS IS" BASIS,
 * WITHOUT WARRANTIES OR CONDITIONS OF ANY KIND, either express or implied.
 * See the License for the specific language governing permissions and
 * limitations under the License.
 */

package com.android.server;

import static org.xmlpull.v1.XmlPullParser.END_DOCUMENT;
import static org.xmlpull.v1.XmlPullParser.END_TAG;
import static org.xmlpull.v1.XmlPullParser.START_TAG;

import android.app.ActivityManager;
import android.app.ActivityManagerNative;
import android.app.AppGlobals;
import android.app.AppOpsManager;
import android.app.IActivityManager;
import android.app.INotificationManager;
import android.app.ITransientNotification;
import android.app.Notification;
import android.app.PendingIntent;
import android.app.StatusBarManager;
import android.content.BroadcastReceiver;
import android.content.ComponentName;
import android.content.ContentResolver;
import android.content.Context;
import android.content.Intent;
import android.content.IntentFilter;
import android.content.ServiceConnection;
import android.content.pm.ApplicationInfo;
import android.content.pm.PackageInfo;
import android.content.pm.PackageManager;
import android.content.pm.ResolveInfo;
import android.content.pm.ServiceInfo;
import android.content.pm.PackageManager.NameNotFoundException;
import android.content.res.Resources;
import android.database.ContentObserver;
import android.graphics.Bitmap;
import android.media.AudioManager;
import android.media.IAudioService;
import android.media.IRingtonePlayer;
import android.net.Uri;
import android.os.Binder;
import android.os.Handler;
import android.os.IBinder;
import android.os.Message;
import android.os.Process;
import android.os.RemoteException;
import android.os.ServiceManager;
import android.os.UserHandle;
import android.os.UserManager;
import android.os.Vibrator;
import android.provider.Settings;
import android.service.notification.INotificationListener;
import android.service.notification.NotificationListenerService;
import android.service.notification.StatusBarNotification;
import android.telephony.TelephonyManager;
import android.text.TextUtils;
import android.util.AtomicFile;
import android.util.EventLog;
import android.util.Log;
import android.util.Slog;
import android.util.Xml;
import android.view.accessibility.AccessibilityEvent;
import android.view.accessibility.AccessibilityManager;
import android.widget.Toast;

import org.xmlpull.v1.XmlPullParser;
import org.xmlpull.v1.XmlPullParserException;

import java.io.File;

import com.android.internal.app.ThemeUtils;

import java.io.FileDescriptor;
import java.io.FileInputStream;
import java.io.FileNotFoundException;
import java.io.IOException;
import java.io.PrintWriter;
import java.lang.reflect.Array;
import java.util.ArrayDeque;
import java.util.ArrayList;
import java.util.Arrays;
import java.util.Calendar;
import java.util.HashSet;
<<<<<<< HEAD
import java.util.HashMap;
=======
import java.util.Iterator;
import java.util.List;
import java.util.NoSuchElementException;
import java.util.Set;
>>>>>>> a34a64d2

import libcore.io.IoUtils;

/** {@hide} */
public class NotificationManagerService extends INotificationManager.Stub
{
    private static final String TAG = "NotificationService";
    private static final boolean DBG = false;

    private static final int MAX_PACKAGE_NOTIFICATIONS = 50;

    // message codes
    private static final int MESSAGE_TIMEOUT = 2;

    private static final int LONG_DELAY = 3500; // 3.5 seconds
    private static final int SHORT_DELAY = 2000; // 2 seconds

    private static final long[] DEFAULT_VIBRATE_PATTERN = {0, 250, 250, 250};
    private static final int VIBRATE_PATTERN_MAXLEN = 8 * 2 + 1; // up to eight bumps

    private static final int DEFAULT_STREAM_TYPE = AudioManager.STREAM_NOTIFICATION;
    private static final boolean SCORE_ONGOING_HIGHER = false;

    private static final int JUNK_SCORE = -1000;
    private static final int NOTIFICATION_PRIORITY_MULTIPLIER = 10;
    private static final int SCORE_DISPLAY_THRESHOLD = Notification.PRIORITY_MIN
            * NOTIFICATION_PRIORITY_MULTIPLIER;

    // Notifications with scores below this will not interrupt the user, either via LED or
    // sound or vibration
    private static final int SCORE_INTERRUPTION_THRESHOLD =
            Notification.PRIORITY_LOW * NOTIFICATION_PRIORITY_MULTIPLIER;

    private static final boolean ENABLE_BLOCKED_NOTIFICATIONS = true;
    private static final boolean ENABLE_BLOCKED_TOASTS = true;

    private static final String ENABLED_NOTIFICATION_LISTENERS_SEPARATOR = ":";

    final Context mContext;
    Context mUiContext;
    final IActivityManager mAm;
    final UserManager mUserManager;
    final IBinder mForegroundToken = new Binder();

    private WorkerHandler mHandler;
    private StatusBarManagerService mStatusBar;
    private LightsService.Light mNotificationLight;
    private LightsService.Light mAttentionLight;

    private int mDefaultNotificationColor;
    private int mDefaultNotificationLedOn;
    private int mDefaultNotificationLedOff;

    private long[] mDefaultVibrationPattern;
    private long[] mFallbackVibrationPattern;

    private boolean mSystemReady;
    private int mDisabledNotifications;

    private NotificationRecord mSoundNotification;
    private NotificationRecord mVibrateNotification;

    private IAudioService mAudioService;
    private Vibrator mVibrator;

    // for enabling and disabling notification pulse behavior
    private boolean mScreenOn = true;
    private boolean mInCall = false;
    private boolean mNotificationPulseEnabled;
    private HashMap<String, String> mCustomLedColors;

    // used as a mutex for access to all active notifications & listeners
    private final ArrayList<NotificationRecord> mNotificationList =
            new ArrayList<NotificationRecord>();

    private ArrayList<ToastRecord> mToastQueue;

    private ArrayList<NotificationRecord> mLights = new ArrayList<NotificationRecord>();
    private NotificationRecord mLedNotification;

    private final AppOpsManager mAppOps;

    // contains connections to all connected listeners, including app services
    // and system listeners
    private ArrayList<NotificationListenerInfo> mListeners
            = new ArrayList<NotificationListenerInfo>();
    // things that will be put into mListeners as soon as they're ready
    private ArrayList<String> mServicesBinding = new ArrayList<String>();
    // lists the component names of all enabled (and therefore connected) listener
    // app services for the current user only
    private HashSet<ComponentName> mEnabledListenersForCurrentUser
            = new HashSet<ComponentName>();
    // Just the packages from mEnabledListenersForCurrentUser
    private HashSet<String> mEnabledListenerPackageNames = new HashSet<String>();

    // Notification control database. For now just contains disabled packages.
    private AtomicFile mPolicyFile;
    private HashSet<String> mBlockedPackages = new HashSet<String>();

    private static final int DB_VERSION = 1;

    private static final String TAG_BODY = "notification-policy";
    private static final String ATTR_VERSION = "version";

    private static final String TAG_BLOCKED_PKGS = "blocked-packages";
    private static final String TAG_PACKAGE = "package";
    private static final String ATTR_NAME = "name";

    private class NotificationListenerInfo implements DeathRecipient {
        INotificationListener listener;
        ComponentName component;
        int userid;
        boolean isSystem;
        ServiceConnection connection;

        public NotificationListenerInfo(INotificationListener listener, ComponentName component,
                int userid, boolean isSystem) {
            this.listener = listener;
            this.component = component;
            this.userid = userid;
            this.isSystem = isSystem;
            this.connection = null;
        }

        public NotificationListenerInfo(INotificationListener listener, ComponentName component,
                int userid, ServiceConnection connection) {
            this.listener = listener;
            this.component = component;
            this.userid = userid;
            this.isSystem = false;
            this.connection = connection;
        }

        boolean enabledAndUserMatches(StatusBarNotification sbn) {
            final int nid = sbn.getUserId();
            if (!isEnabledForCurrentUser()) {
                return false;
            }
            if (this.userid == UserHandle.USER_ALL) return true;
            return (nid == UserHandle.USER_ALL || nid == this.userid);
        }

        public void notifyPostedIfUserMatch(StatusBarNotification sbn) {
            if (!enabledAndUserMatches(sbn)) {
                return;
            }
            try {
                listener.onNotificationPosted(sbn);
            } catch (RemoteException ex) {
                Log.e(TAG, "unable to notify listener (posted): " + listener, ex);
            }
        }

        public void notifyRemovedIfUserMatch(StatusBarNotification sbn) {
            if (!enabledAndUserMatches(sbn)) return;
            try {
                listener.onNotificationRemoved(sbn);
            } catch (RemoteException ex) {
                Log.e(TAG, "unable to notify listener (removed): " + listener, ex);
            }
        }

        @Override
        public void binderDied() {
            if (connection == null) {
                // This is not a service; it won't be recreated. We can give up this connection.
                unregisterListener(this.listener, this.userid);
            }
        }

        /** convenience method for looking in mEnabledListenersForCurrentUser */
        public boolean isEnabledForCurrentUser() {
            if (this.isSystem) return true;
            if (this.connection == null) return false;
            return mEnabledListenersForCurrentUser.contains(this.component);
        }
    }

    private static class Archive {
        static final int BUFFER_SIZE = 250;
        ArrayDeque<StatusBarNotification> mBuffer = new ArrayDeque<StatusBarNotification>(BUFFER_SIZE);

        public Archive() {
        }

        public String toString() {
            final StringBuilder sb = new StringBuilder();
            final int N = mBuffer.size();
            sb.append("Archive (");
            sb.append(N);
            sb.append(" notification");
            sb.append((N==1)?")":"s)");
            return sb.toString();
        }

        public void record(StatusBarNotification nr) {
            if (mBuffer.size() == BUFFER_SIZE) {
                mBuffer.removeFirst();
            }

            // We don't want to store the heavy bits of the notification in the archive,
            // but other clients in the system process might be using the object, so we
            // store a (lightened) copy.
            mBuffer.addLast(nr.cloneLight());
        }


        public void clear() {
            mBuffer.clear();
        }

        public Iterator<StatusBarNotification> descendingIterator() {
            return mBuffer.descendingIterator();
        }
        public Iterator<StatusBarNotification> ascendingIterator() {
            return mBuffer.iterator();
        }
        public Iterator<StatusBarNotification> filter(
                final Iterator<StatusBarNotification> iter, final String pkg, final int userId) {
            return new Iterator<StatusBarNotification>() {
                StatusBarNotification mNext = findNext();

                private StatusBarNotification findNext() {
                    while (iter.hasNext()) {
                        StatusBarNotification nr = iter.next();
                        if ((pkg == null || nr.getPackageName() == pkg)
                                && (userId == UserHandle.USER_ALL || nr.getUserId() == userId)) {
                            return nr;
                        }
                    }
                    return null;
                }

                @Override
                public boolean hasNext() {
                    return mNext == null;
                }

                @Override
                public StatusBarNotification next() {
                    StatusBarNotification next = mNext;
                    if (next == null) {
                        throw new NoSuchElementException();
                    }
                    mNext = findNext();
                    return next;
                }

                @Override
                public void remove() {
                    iter.remove();
                }
            };
        }

        public StatusBarNotification[] getArray(int count) {
            if (count == 0) count = Archive.BUFFER_SIZE;
            final StatusBarNotification[] a
                    = new StatusBarNotification[Math.min(count, mBuffer.size())];
            Iterator<StatusBarNotification> iter = descendingIterator();
            int i=0;
            while (iter.hasNext() && i < count) {
                a[i++] = iter.next();
            }
            return a;
        }

        public StatusBarNotification[] getArray(int count, String pkg, int userId) {
            if (count == 0) count = Archive.BUFFER_SIZE;
            final StatusBarNotification[] a
                    = new StatusBarNotification[Math.min(count, mBuffer.size())];
            Iterator<StatusBarNotification> iter = filter(descendingIterator(), pkg, userId);
            int i=0;
            while (iter.hasNext() && i < count) {
                a[i++] = iter.next();
            }
            return a;
        }

    }

    Archive mArchive = new Archive();

    private void loadBlockDb() {
        synchronized (mBlockedPackages) {
            if (mPolicyFile == null) {
                File dir = new File("/data/system");
                mPolicyFile = new AtomicFile(new File(dir, "notification_policy.xml"));

                mBlockedPackages.clear();

                FileInputStream infile = null;
                try {
                    infile = mPolicyFile.openRead();
                    final XmlPullParser parser = Xml.newPullParser();
                    parser.setInput(infile, null);

                    int type;
                    String tag;
                    int version = DB_VERSION;
                    while ((type = parser.next()) != END_DOCUMENT) {
                        tag = parser.getName();
                        if (type == START_TAG) {
                            if (TAG_BODY.equals(tag)) {
                                version = Integer.parseInt(parser.getAttributeValue(null,
                                        ATTR_VERSION));
                            } else if (TAG_BLOCKED_PKGS.equals(tag)) {
                                while ((type = parser.next()) != END_DOCUMENT) {
                                    tag = parser.getName();
                                    if (TAG_PACKAGE.equals(tag)) {
                                        mBlockedPackages.add(parser.getAttributeValue(null,
                                                ATTR_NAME));
                                    } else if (TAG_BLOCKED_PKGS.equals(tag) && type == END_TAG) {
                                        break;
                                    }
                                }
                            }
                        }
                    }
                } catch (FileNotFoundException e) {
                    // No data yet
                } catch (IOException e) {
                    Log.wtf(TAG, "Unable to read blocked notifications database", e);
                } catch (NumberFormatException e) {
                    Log.wtf(TAG, "Unable to parse blocked notifications database", e);
                } catch (XmlPullParserException e) {
                    Log.wtf(TAG, "Unable to parse blocked notifications database", e);
                } finally {
                    IoUtils.closeQuietly(infile);
                }
            }
        }
    }

<<<<<<< HEAD
    private void writeBlockDb() {
        synchronized (mBlockedPackages) {
            FileOutputStream outfile = null;
            try {
                outfile = mPolicyFile.startWrite();

                XmlSerializer out = new FastXmlSerializer();
                out.setOutput(outfile, "utf-8");

                out.startDocument(null, true);

                out.startTag(null, TAG_BODY);
                {
                    out.attribute(null, ATTR_VERSION, String.valueOf(DB_VERSION));
                    out.startTag(null, TAG_BLOCKED_PKGS);
                    {
                        // write all known network policies
                        for (String pkg : mBlockedPackages) {
                            out.startTag(null, TAG_PACKAGE);
                            {
                                out.attribute(null, ATTR_NAME, pkg);
                            }
                            out.endTag(null, TAG_PACKAGE);
                        }
                    }
                    out.endTag(null, TAG_BLOCKED_PKGS);
                }
                out.endTag(null, TAG_BODY);

                out.endDocument();

                mPolicyFile.finishWrite(outfile);
            } catch (IOException e) {
                if (outfile != null) {
                    mPolicyFile.failWrite(outfile);
                }
            }
        }
    }

    public boolean areNotificationsEnabledForPackage(String pkg) {
=======
    /**
     * Use this when you just want to know if notifications are OK for this package.
     */
    public boolean areNotificationsEnabledForPackage(String pkg, int uid) {
>>>>>>> a34a64d2
        checkCallerIsSystem();
        return (mAppOps.checkOpNoThrow(AppOpsManager.OP_POST_NOTIFICATION, uid, pkg)
                == AppOpsManager.MODE_ALLOWED);
    }

<<<<<<< HEAD
    // Unchecked. Not exposed via Binder, but can be called in the course of
    // enqueue*().
    private boolean areNotificationsEnabledForPackageInt(String pkg) {
        final boolean enabled = !mBlockedPackages.contains(pkg);
        if (DBG) {
            Slog.v(TAG, "notifications are " + (enabled ? "en" : "dis") + "abled for " + pkg);
=======
    /** Use this when you actually want to post a notification or toast.
     *
     * Unchecked. Not exposed via Binder, but can be called in the course of enqueue*().
     */
    private boolean noteNotificationOp(String pkg, int uid) {
        if (mAppOps.noteOpNoThrow(AppOpsManager.OP_POST_NOTIFICATION, uid, pkg)
                != AppOpsManager.MODE_ALLOWED) {
            Slog.v(TAG, "notifications are disabled by AppOps for " + pkg);
            return false;
>>>>>>> a34a64d2
        }
        return true;
    }

    public void setNotificationsEnabledForPackage(String pkg, int uid, boolean enabled) {
        checkCallerIsSystem();
<<<<<<< HEAD
        if (DBG) {
            Slog.v(TAG, (enabled ? "en" : "dis") + "abling notifications for " + pkg);
        }
        if (enabled) {
            mBlockedPackages.remove(pkg);
        } else {
            mBlockedPackages.add(pkg);

            // Now, cancel any outstanding notifications that are part of a
            // just-disabled app
            if (ENABLE_BLOCKED_NOTIFICATIONS) {
                synchronized (mNotificationList) {
                    final int N = mNotificationList.size();
                    for (int i = 0; i < N; i++) {
                        final NotificationRecord r = mNotificationList.get(i);
                        if (r.pkg.equals(pkg)) {
                            cancelNotificationLocked(r, false);
                        }
                    }
                }
            }
            // Don't bother canceling toasts, they'll go away soon enough.
=======

        Slog.v(TAG, (enabled?"en":"dis") + "abling notifications for " + pkg);

        mAppOps.setMode(AppOpsManager.OP_POST_NOTIFICATION, uid, pkg,
                enabled ? AppOpsManager.MODE_ALLOWED : AppOpsManager.MODE_IGNORED);

        // Now, cancel any outstanding notifications that are part of a just-disabled app
        if (ENABLE_BLOCKED_NOTIFICATIONS && !enabled) {
            cancelAllNotificationsInt(pkg, 0, 0, true, UserHandle.getUserId(uid));
>>>>>>> a34a64d2
        }
    }

    private boolean mQuietHoursEnabled = false;
    // Minutes from midnight when quiet hours begin.
    private int mQuietHoursStart = 0;
    // Minutes from midnight when quiet hours end.
    private int mQuietHoursEnd = 0;
    // Don't play sounds.
    private boolean mQuietHoursMute = true;
    // Dim LED if hardware supports it.
    private boolean mQuietHoursDim = true;

    private HashMap<String, Long> mAnnoyingNotifications = new HashMap<String, Long>();
    private long mAnnoyingNotificationThreshold = -1;

    private static String idDebugString(Context baseContext, String packageName, int id) {
        Context c = null;

        if (packageName != null) {
            try {
                c = baseContext.createPackageContext(packageName, 0);
            } catch (NameNotFoundException e) {
                c = baseContext;
            }
        } else {
            c = baseContext;
        }

        String pkg;
        String type;
        String name;

        Resources r = c.getResources();
        try {
            return r.getResourceName(id);
        } catch (Resources.NotFoundException e) {
            return "<name unknown>";
        }
    }

    /**
     * System-only API for getting a list of current (i.e. not cleared) notifications.
     *
     * Requires ACCESS_NOTIFICATIONS which is signature|system.
     */
    @Override
    public StatusBarNotification[] getActiveNotifications(String callingPkg) {
        // enforce() will ensure the calling uid has the correct permission
        mContext.enforceCallingOrSelfPermission(android.Manifest.permission.ACCESS_NOTIFICATIONS,
                "NotificationManagerService.getActiveNotifications");

        StatusBarNotification[] tmp = null;
        int uid = Binder.getCallingUid();

        // noteOp will check to make sure the callingPkg matches the uid
        if (mAppOps.noteOpNoThrow(AppOpsManager.OP_ACCESS_NOTIFICATIONS, uid, callingPkg)
                == AppOpsManager.MODE_ALLOWED) {
            synchronized (mNotificationList) {
                tmp = new StatusBarNotification[mNotificationList.size()];
                final int N = mNotificationList.size();
                for (int i=0; i<N; i++) {
                    tmp[i] = mNotificationList.get(i).sbn;
                }
            }
        }
        return tmp;
    }

    /**
     * System-only API for getting a list of recent (cleared, no longer shown) notifications.
     *
     * Requires ACCESS_NOTIFICATIONS which is signature|system.
     */
    @Override
    public StatusBarNotification[] getHistoricalNotifications(String callingPkg, int count) {
        // enforce() will ensure the calling uid has the correct permission
        mContext.enforceCallingOrSelfPermission(android.Manifest.permission.ACCESS_NOTIFICATIONS,
                "NotificationManagerService.getHistoricalNotifications");

        StatusBarNotification[] tmp = null;
        int uid = Binder.getCallingUid();

        // noteOp will check to make sure the callingPkg matches the uid
        if (mAppOps.noteOpNoThrow(AppOpsManager.OP_ACCESS_NOTIFICATIONS, uid, callingPkg)
                == AppOpsManager.MODE_ALLOWED) {
            synchronized (mArchive) {
                tmp = mArchive.getArray(count);
            }
        }
        return tmp;
    }

    /**
     * Remove notification access for any services that no longer exist.
     */
    void disableNonexistentListeners() {
        int currentUser = ActivityManager.getCurrentUser();
        String flatIn = Settings.Secure.getStringForUser(
                mContext.getContentResolver(),
                Settings.Secure.ENABLED_NOTIFICATION_LISTENERS,
                currentUser);
        if (!TextUtils.isEmpty(flatIn)) {
            if (DBG) Slog.v(TAG, "flat before: " + flatIn);
            PackageManager pm = mContext.getPackageManager();
            List<ResolveInfo> installedServices = pm.queryIntentServicesAsUser(
                    new Intent(NotificationListenerService.SERVICE_INTERFACE),
                    PackageManager.GET_SERVICES | PackageManager.GET_META_DATA,
                    currentUser);

            Set<ComponentName> installed = new HashSet<ComponentName>();
            for (int i = 0, count = installedServices.size(); i < count; i++) {
                ResolveInfo resolveInfo = installedServices.get(i);
                ServiceInfo info = resolveInfo.serviceInfo;

                if (!android.Manifest.permission.BIND_NOTIFICATION_LISTENER_SERVICE.equals(
                                info.permission)) {
                    Slog.w(TAG, "Skipping notification listener service "
                            + info.packageName + "/" + info.name
                            + ": it does not require the permission "
                            + android.Manifest.permission.BIND_NOTIFICATION_LISTENER_SERVICE);
                    continue;
                }
                installed.add(new ComponentName(info.packageName, info.name));
            }

            String flatOut = "";
            if (!installed.isEmpty()) {
                String[] enabled = flatIn.split(ENABLED_NOTIFICATION_LISTENERS_SEPARATOR);
                ArrayList<String> remaining = new ArrayList<String>(enabled.length);
                for (int i = 0; i < enabled.length; i++) {
                    ComponentName enabledComponent = ComponentName.unflattenFromString(enabled[i]);
                    if (installed.contains(enabledComponent)) {
                        remaining.add(enabled[i]);
                    }
                }
                flatOut = TextUtils.join(ENABLED_NOTIFICATION_LISTENERS_SEPARATOR, remaining);
            }
            if (DBG) Slog.v(TAG, "flat after: " + flatOut);
            if (!flatIn.equals(flatOut)) {
                Settings.Secure.putStringForUser(mContext.getContentResolver(),
                        Settings.Secure.ENABLED_NOTIFICATION_LISTENERS,
                        flatOut, currentUser);
            }
        }
    }

    /**
     * Called whenever packages change, the user switches, or ENABLED_NOTIFICATION_LISTENERS
     * is altered. (For example in response to USER_SWITCHED in our broadcast receiver)
     */
    void rebindListenerServices() {
        final int currentUser = ActivityManager.getCurrentUser();
        String flat = Settings.Secure.getStringForUser(
                mContext.getContentResolver(),
                Settings.Secure.ENABLED_NOTIFICATION_LISTENERS,
                currentUser);

        NotificationListenerInfo[] toRemove = new NotificationListenerInfo[mListeners.size()];
        final ArrayList<ComponentName> toAdd;

        synchronized (mNotificationList) {
            // unbind and remove all existing listeners
            toRemove = mListeners.toArray(toRemove);

            toAdd = new ArrayList<ComponentName>();
            final HashSet<ComponentName> newEnabled = new HashSet<ComponentName>();
            final HashSet<String> newPackages = new HashSet<String>();

            // decode the list of components
            if (flat != null) {
                String[] components = flat.split(ENABLED_NOTIFICATION_LISTENERS_SEPARATOR);
                for (int i=0; i<components.length; i++) {
                    final ComponentName component
                            = ComponentName.unflattenFromString(components[i]);
                    if (component != null) {
                        newEnabled.add(component);
                        toAdd.add(component);
                        newPackages.add(component.getPackageName());
                    }
                }

                mEnabledListenersForCurrentUser = newEnabled;
                mEnabledListenerPackageNames = newPackages;
            }
        }

        for (NotificationListenerInfo info : toRemove) {
            final ComponentName component = info.component;
            final int oldUser = info.userid;
            Slog.v(TAG, "disabling notification listener for user " + oldUser + ": " + component);
            unregisterListenerService(component, info.userid);
        }

        final int N = toAdd.size();
        for (int i=0; i<N; i++) {
            final ComponentName component = toAdd.get(i);
            Slog.v(TAG, "enabling notification listener for user " + currentUser + ": "
                    + component);
            registerListenerService(component, currentUser);
        }
    }

    /**
     * Register a listener binder directly with the notification manager.
     *
     * Only works with system callers. Apps should extend
     * {@link android.service.notification.NotificationListenerService}.
     */
    @Override
    public void registerListener(final INotificationListener listener,
            final ComponentName component, final int userid) {
        checkCallerIsSystem();

        synchronized (mNotificationList) {
            try {
                NotificationListenerInfo info
                        = new NotificationListenerInfo(listener, component, userid, true);
                listener.asBinder().linkToDeath(info, 0);
                mListeners.add(info);
            } catch (RemoteException e) {
                // already dead
            }
        }
    }

    /**
     * Version of registerListener that takes the name of a
     * {@link android.service.notification.NotificationListenerService} to bind to.
     *
     * This is the mechanism by which third parties may subscribe to notifications.
     */
    private void registerListenerService(final ComponentName name, final int userid) {
        checkCallerIsSystem();

        if (DBG) Slog.v(TAG, "registerListenerService: " + name + " u=" + userid);

        synchronized (mNotificationList) {
            final String servicesBindingTag = name.toString() + "/" + userid;
            if (mServicesBinding.contains(servicesBindingTag)) {
                // stop registering this thing already! we're working on it
                return;
            }
            mServicesBinding.add(servicesBindingTag);

            final int N = mListeners.size();
            for (int i=N-1; i>=0; i--) {
                final NotificationListenerInfo info = mListeners.get(i);
                if (name.equals(info.component)
                        && info.userid == userid) {
                    // cut old connections
                    if (DBG) Slog.v(TAG, "    disconnecting old listener: " + info.listener);
                    mListeners.remove(i);
                    if (info.connection != null) {
                        mContext.unbindService(info.connection);
                    }
                }
            }

            Intent intent = new Intent(NotificationListenerService.SERVICE_INTERFACE);
            intent.setComponent(name);

            intent.putExtra(Intent.EXTRA_CLIENT_LABEL,
                    com.android.internal.R.string.notification_listener_binding_label);
            intent.putExtra(Intent.EXTRA_CLIENT_INTENT, PendingIntent.getActivity(
                    mContext, 0, new Intent(Settings.ACTION_NOTIFICATION_LISTENER_SETTINGS), 0));

            try {
                if (DBG) Slog.v(TAG, "binding: " + intent);
                if (!mContext.bindServiceAsUser(intent,
                        new ServiceConnection() {
                            INotificationListener mListener;
                            @Override
                            public void onServiceConnected(ComponentName name, IBinder service) {
                                synchronized (mNotificationList) {
                                    mServicesBinding.remove(servicesBindingTag);
                                    try {
                                        mListener = INotificationListener.Stub.asInterface(service);
                                        NotificationListenerInfo info = new NotificationListenerInfo(
                                                mListener, name, userid, this);
                                        service.linkToDeath(info, 0);
                                        mListeners.add(info);
                                    } catch (RemoteException e) {
                                        // already dead
                                    }
                                }
                            }

                            @Override
                            public void onServiceDisconnected(ComponentName name) {
                                Slog.v(TAG, "notification listener connection lost: " + name);
                            }
                        },
                        Context.BIND_AUTO_CREATE,
                        new UserHandle(userid)))
                {
                    mServicesBinding.remove(servicesBindingTag);
                    Slog.w(TAG, "Unable to bind listener service: " + intent);
                    return;
                }
            } catch (SecurityException ex) {
                Slog.e(TAG, "Unable to bind listener service: " + intent, ex);
                return;
            }
        }
    }

    /**
     * Remove a listener binder directly
     */
    @Override
    public void unregisterListener(INotificationListener listener, int userid) {
        // no need to check permissions; if your listener binder is in the list,
        // that's proof that you had permission to add it in the first place

        synchronized (mNotificationList) {
            final int N = mListeners.size();
            for (int i=N-1; i>=0; i--) {
                final NotificationListenerInfo info = mListeners.get(i);
                if (info.listener.asBinder() == listener.asBinder()
                        && info.userid == userid) {
                    mListeners.remove(i);
                    if (info.connection != null) {
                        mContext.unbindService(info.connection);
                    }
                }
            }
        }
    }

    /**
     * Remove a listener service for the given user by ComponentName
     */
    private void unregisterListenerService(ComponentName name, int userid) {
        checkCallerIsSystem();

        synchronized (mNotificationList) {
            final int N = mListeners.size();
            for (int i=N-1; i>=0; i--) {
                final NotificationListenerInfo info = mListeners.get(i);
                if (name.equals(info.component)
                        && info.userid == userid) {
                    mListeners.remove(i);
                    if (info.connection != null) {
                        try {
                            mContext.unbindService(info.connection);
                        } catch (IllegalArgumentException ex) {
                            // something happened to the service: we think we have a connection
                            // but it's bogus.
                            Slog.e(TAG, "Listener " + name + " could not be unbound: " + ex);
                        }
                    }
                }
            }
        }
    }

    /**
     * asynchronously notify all listeners about a new notification
     */
    private void notifyPostedLocked(NotificationRecord n) {
        // make a copy in case changes are made to the underlying Notification object
        final StatusBarNotification sbn = n.sbn.clone();
        for (final NotificationListenerInfo info : mListeners) {
            mHandler.post(new Runnable() {
                @Override
                public void run() {
                    info.notifyPostedIfUserMatch(sbn);
                }});
        }
    }

    /**
     * asynchronously notify all listeners about a removed notification
     */
    private void notifyRemovedLocked(NotificationRecord n) {
        // make a copy in case changes are made to the underlying Notification object
        // NOTE: this copy is lightweight: it doesn't include heavyweight parts of the notification
        final StatusBarNotification sbn_light = n.sbn.cloneLight();

        for (final NotificationListenerInfo info : mListeners) {
            mHandler.post(new Runnable() {
                @Override
                public void run() {
                    info.notifyRemovedIfUserMatch(sbn_light);
                }});
        }
    }

    // -- APIs to support listeners clicking/clearing notifications --

    private NotificationListenerInfo checkListenerToken(INotificationListener listener) {
        final IBinder token = listener.asBinder();
        final int N = mListeners.size();
        for (int i=0; i<N; i++) {
            final NotificationListenerInfo info = mListeners.get(i);
            if (info.listener.asBinder() == token) return info;
        }
        throw new SecurityException("Disallowed call from unknown listener: " + listener);
    }

    /**
     * Allow an INotificationListener to simulate a "clear all" operation.
     *
     * {@see com.android.server.StatusBarManagerService.NotificationCallbacks#onClearAllNotifications}
     *
     * @param token The binder for the listener, to check that the caller is allowed
     */
    public void cancelAllNotificationsFromListener(INotificationListener token) {
        NotificationListenerInfo info = checkListenerToken(token);
        long identity = Binder.clearCallingIdentity();
        try {
            cancelAll(info.userid);
        } finally {
            Binder.restoreCallingIdentity(identity);
        }
    }

    /**
     * Allow an INotificationListener to simulate clearing (dismissing) a single notification.
     *
     * {@see com.android.server.StatusBarManagerService.NotificationCallbacks#onNotificationClear}
     *
     * @param token The binder for the listener, to check that the caller is allowed
     */
    public void cancelNotificationFromListener(INotificationListener token, String pkg, String tag, int id) {
        NotificationListenerInfo info = checkListenerToken(token);
        long identity = Binder.clearCallingIdentity();
        try {
            cancelNotification(pkg, tag, id, 0,
                    Notification.FLAG_ONGOING_EVENT | Notification.FLAG_FOREGROUND_SERVICE,
                    true,
                    info.userid);
        } finally {
            Binder.restoreCallingIdentity(identity);
        }
    }

    /**
     * Allow an INotificationListener to request the list of outstanding notifications seen by
     * the current user. Useful when starting up, after which point the listener callbacks should
     * be used.
     *
     * @param token The binder for the listener, to check that the caller is allowed
     */
    public StatusBarNotification[] getActiveNotificationsFromListener(INotificationListener token) {
        NotificationListenerInfo info = checkListenerToken(token);

        StatusBarNotification[] result = new StatusBarNotification[0];
        ArrayList<StatusBarNotification> list = new ArrayList<StatusBarNotification>();
        synchronized (mNotificationList) {
            final int N = mNotificationList.size();
            for (int i=0; i<N; i++) {
                StatusBarNotification sbn = mNotificationList.get(i).sbn;
                if (info.enabledAndUserMatches(sbn)) {
                    list.add(sbn);
                }
            }
        }
        return list.toArray(result);
    }

    // -- end of listener APIs --

    public static final class NotificationRecord
    {
        final StatusBarNotification sbn;
        IBinder statusBarKey;

        NotificationRecord(StatusBarNotification sbn)
        {
            this.sbn = sbn;
        }

        public Notification getNotification() { return sbn.getNotification(); }
        public int getFlags() { return sbn.getNotification().flags; }
        public int getUserId() { return sbn.getUserId(); }

        void dump(PrintWriter pw, String prefix, Context baseContext) {
            final Notification notification = sbn.getNotification();
            pw.println(prefix + this);
            pw.println(prefix + "  uid=" + sbn.getUid() + " userId=" + sbn.getUserId());
            pw.println(prefix + "  icon=0x" + Integer.toHexString(notification.icon)
                    + " / " + idDebugString(baseContext, sbn.getPackageName(), notification.icon));
            pw.println(prefix + "  pri=" + notification.priority + " score=" + sbn.getScore());
            pw.println(prefix + "  contentIntent=" + notification.contentIntent);
            pw.println(prefix + "  deleteIntent=" + notification.deleteIntent);
            pw.println(prefix + "  tickerText=" + notification.tickerText);
            pw.println(prefix + "  contentView=" + notification.contentView);
            pw.println(prefix + String.format("  defaults=0x%08x flags=0x%08x",
                    notification.defaults, notification.flags));
            pw.println(prefix + "  sound=" + notification.sound);
            pw.println(prefix + "  vibrate=" + Arrays.toString(notification.vibrate));
            pw.println(prefix + String.format("  led=0x%08x onMs=%d offMs=%d",
                    notification.ledARGB, notification.ledOnMS, notification.ledOffMS));
            if (notification.actions != null && notification.actions.length > 0) {
                pw.println(prefix + "  actions={");
                final int N = notification.actions.length;
                for (int i=0; i<N; i++) {
                    final Notification.Action action = notification.actions[i];
                    pw.println(String.format("%s    [%d] \"%s\" -> %s",
                            prefix,
                            i,
                            action.title,
                            action.actionIntent.toString()
                            ));
                }
                pw.println(prefix + "  }");
            }
            if (notification.extras != null && notification.extras.size() > 0) {
                pw.println(prefix + "  extras={");
                for (String key : notification.extras.keySet()) {
                    pw.print(prefix + "    " + key + "=");
                    Object val = notification.extras.get(key);
                    if (val == null) {
                        pw.println("null");
                    } else {
                        pw.print(val.toString());
                        if (val instanceof Bitmap) {
                            pw.print(String.format(" (%dx%d)",
                                    ((Bitmap) val).getWidth(),
                                    ((Bitmap) val).getHeight()));
                        } else if (val.getClass().isArray()) {
                            pw.println(" {");
                            final int N = Array.getLength(val);
                            for (int i=0; i<N; i++) {
                                if (i > 0) pw.println(",");
                                pw.print(prefix + "      " + Array.get(val, i));
                            }
                            pw.print("\n" + prefix + "    }");
                        }
                        pw.println();
                    }
                }
                pw.println(prefix + "  }");
            }
        }

        @Override
<<<<<<< HEAD
        public final String toString()
        {
            return "NotificationRecord{"
                    + Integer.toHexString(System.identityHashCode(this))
                    + " pkg=" + pkg
                    + " id=" + Integer.toHexString(id)
                    + " tag=" + tag
                    + " score=" + score
                    + "}";
=======
        public final String toString() {
            return String.format(
                    "NotificationRecord(0x%08x: pkg=%s user=%s id=%d tag=%s score=%d: %s)",
                    System.identityHashCode(this),
                    this.sbn.getPackageName(), this.sbn.getUser(), this.sbn.getId(), this.sbn.getTag(),
                    this.sbn.getScore(), this.sbn.getNotification());
>>>>>>> a34a64d2
        }
    }

    private static final class ToastRecord
    {
        final int pid;
        final String pkg;
        final ITransientNotification callback;
        int duration;

        ToastRecord(int pid, String pkg, ITransientNotification callback, int duration)
        {
            this.pid = pid;
            this.pkg = pkg;
            this.callback = callback;
            this.duration = duration;
        }

        void update(int duration) {
            this.duration = duration;
        }

        void dump(PrintWriter pw, String prefix) {
            pw.println(prefix + this);
        }

        @Override
        public final String toString()
        {
            return "ToastRecord{"
                    + Integer.toHexString(System.identityHashCode(this))
                    + " pkg=" + pkg
                    + " callback=" + callback
                    + " duration=" + duration;
        }
    }

    private StatusBarManagerService.NotificationCallbacks mNotificationCallbacks = new StatusBarManagerService.NotificationCallbacks() {

        public void onSetDisabled(int status) {
            synchronized (mNotificationList) {
                mDisabledNotifications = status;
                if ((mDisabledNotifications & StatusBarManager.DISABLE_NOTIFICATION_ALERTS) != 0) {
                    // cancel whatever's going on
                    long identity = Binder.clearCallingIdentity();
                    try {
                        final IRingtonePlayer player = mAudioService.getRingtonePlayer();
                        if (player != null) {
                            player.stopAsync();
                        }
                    } catch (RemoteException e) {
                    } finally {
                        Binder.restoreCallingIdentity(identity);
                    }

                    identity = Binder.clearCallingIdentity();
                    try {
                        mVibrator.cancel();
                    } finally {
                        Binder.restoreCallingIdentity(identity);
                    }
                }
            }
        }

        public void onClearAll() {
            // XXX to be totally correct, the caller should tell us which user
            // this is for.
            cancelAll(ActivityManager.getCurrentUser());
        }

        public void onNotificationClick(String pkg, String tag, int id) {
            // XXX to be totally correct, the caller should tell us which user
            // this is for.
            cancelNotification(pkg, tag, id, Notification.FLAG_AUTO_CANCEL,
                    Notification.FLAG_FOREGROUND_SERVICE, false,
                    ActivityManager.getCurrentUser());
        }

        public void onNotificationClear(String pkg, String tag, int id) {
            // XXX to be totally correct, the caller should tell us which user
            // this is for.
            cancelNotification(pkg, tag, id, 0,
                Notification.FLAG_ONGOING_EVENT | Notification.FLAG_FOREGROUND_SERVICE,
                true, ActivityManager.getCurrentUser());
        }

        public void onPanelRevealed() {
            synchronized (mNotificationList) {
                // sound
                mSoundNotification = null;

                long identity = Binder.clearCallingIdentity();
                try {
                    final IRingtonePlayer player = mAudioService.getRingtonePlayer();
                    if (player != null) {
                        player.stopAsync();
                    }
                } catch (RemoteException e) {
                } finally {
                    Binder.restoreCallingIdentity(identity);
                }

                // vibrate
                mVibrateNotification = null;
                identity = Binder.clearCallingIdentity();
                try {
                    mVibrator.cancel();
                } finally {
                    Binder.restoreCallingIdentity(identity);
                }

                // light
                mLights.clear();
                mLedNotification = null;
                updateLightsLocked();
            }
        }

        public void onNotificationError(String pkg, String tag, int id,
                int uid, int initialPid, String message) {
            Slog.d(TAG, "onNotification error pkg=" + pkg + " tag=" + tag + " id=" + id
                    + "; will crashApplication(uid=" + uid + ", pid=" + initialPid + ")");
            // XXX to be totally correct, the caller should tell us which user
            // this is for.
            cancelNotification(pkg, tag, id, 0, 0, false, UserHandle.getUserId(uid));
            long ident = Binder.clearCallingIdentity();
            try {
                ActivityManagerNative.getDefault().crashApplication(uid, initialPid, pkg,
                        "Bad notification posted from package " + pkg
                                + ": " + message);
            } catch (RemoteException e) {
            }
            Binder.restoreCallingIdentity(ident);
        }
    };

    private BroadcastReceiver mThemeChangeReceiver = new BroadcastReceiver() {
        @Override
        public void onReceive(Context context, Intent intent) {
            mUiContext = null;
        }
    };

    private BroadcastReceiver mIntentReceiver = new BroadcastReceiver() {
        @Override
        public void onReceive(Context context, Intent intent) {
            String action = intent.getAction();

            boolean queryRestart = false;
            boolean queryRemove = false;
            boolean packageChanged = false;
<<<<<<< HEAD

            boolean ledScreenOn = Settings.Secure.getInt(
                    mContext.getContentResolver(), Settings.Secure.LED_SCREEN_ON, 0) == 1;

            if (action.equals(Intent.ACTION_PACKAGE_REMOVED)
=======
            boolean cancelNotifications = true;
            
            if (action.equals(Intent.ACTION_PACKAGE_ADDED)
                    || (queryRemove=action.equals(Intent.ACTION_PACKAGE_REMOVED))
>>>>>>> a34a64d2
                    || action.equals(Intent.ACTION_PACKAGE_RESTARTED)
                    || (packageChanged = action.equals(Intent.ACTION_PACKAGE_CHANGED))
                    || (queryRestart = action.equals(Intent.ACTION_QUERY_PACKAGE_RESTART))
                    || action.equals(Intent.ACTION_EXTERNAL_APPLICATIONS_UNAVAILABLE)) {
                String pkgList[] = null;
                boolean queryReplace = queryRemove &&
                        intent.getBooleanExtra(Intent.EXTRA_REPLACING, false);
                if (DBG) Slog.i(TAG, "queryReplace=" + queryReplace);
                if (action.equals(Intent.ACTION_EXTERNAL_APPLICATIONS_UNAVAILABLE)) {
                    pkgList = intent.getStringArrayExtra(Intent.EXTRA_CHANGED_PACKAGE_LIST);
                } else if (queryRestart) {
                    pkgList = intent.getStringArrayExtra(Intent.EXTRA_PACKAGES);
                } else {
                    Uri uri = intent.getData();
                    if (uri == null) {
                        return;
                    }
                    String pkgName = uri.getSchemeSpecificPart();
                    if (pkgName == null) {
                        return;
                    }
                    if (packageChanged) {
                        // We cancel notifications for packages which have just
                        // been disabled
                        final int enabled = mContext.getPackageManager()
                                .getApplicationEnabledSetting(pkgName);
                        if (enabled == PackageManager.COMPONENT_ENABLED_STATE_ENABLED
                                || enabled == PackageManager.COMPONENT_ENABLED_STATE_DEFAULT) {
                            cancelNotifications = false;
                        }
                    }
                    pkgList = new String[] {
                            pkgName
                    };
                }

                boolean anyListenersInvolved = false;
                if (pkgList != null && (pkgList.length > 0)) {
                    for (String pkgName : pkgList) {
                        if (cancelNotifications) {
                            cancelAllNotificationsInt(pkgName, 0, 0, !queryRestart,
                                    UserHandle.USER_ALL);
                        }
                        if (mEnabledListenerPackageNames.contains(pkgName)) {
                            anyListenersInvolved = true;
                        }
                    }
                }

                if (anyListenersInvolved) {
                    // if we're not replacing a package, clean up orphaned bits
                    if (!queryReplace) {
                        disableNonexistentListeners();
                    }
                    // make sure we're still bound to any of our
                    // listeners who may have just upgraded
                    rebindListenerServices();
                }
            } else if (action.equals(Intent.ACTION_SCREEN_ON)) {
                // Keep track of screen on/off state, but do not turn off the
                // notification light
                // until user passes through the lock screen or views the
                // notification.
                mScreenOn = true;
            } else if (action.equals(Intent.ACTION_SCREEN_OFF)) {
                mScreenOn = false;
                updateNotificationPulse();
            } else if (action.equals(TelephonyManager.ACTION_PHONE_STATE_CHANGED)) {
                mInCall = (intent.getStringExtra(TelephonyManager.EXTRA_STATE).equals(
                        TelephonyManager.EXTRA_STATE_OFFHOOK));
                updateNotificationPulse();
            } else if (action.equals(Intent.ACTION_USER_STOPPED)) {
                int userHandle = intent.getIntExtra(Intent.EXTRA_USER_HANDLE, -1);
                if (userHandle >= 0) {
                    cancelAllNotificationsInt(null, 0, 0, true, userHandle);
                }
            } else if (action.equals(Intent.ACTION_USER_PRESENT) && !ledScreenOn) {
                // turn off LED when user passes through lock screen
                mNotificationLight.turnOff();
            } else if (action.equals(Intent.ACTION_USER_SWITCHED)) {
                // reload per-user settings
                mSettingsObserver.update(null);
            }
        }
    };

    class SettingsObserver extends ContentObserver {
        private final Uri NOTIFICATION_LIGHT_PULSE_URI
                = Settings.System.getUriFor(Settings.System.NOTIFICATION_LIGHT_PULSE);

        private final Uri ENABLED_NOTIFICATION_LISTENERS_URI
                = Settings.Secure.getUriFor(Settings.Secure.ENABLED_NOTIFICATION_LISTENERS);

        SettingsObserver(Handler handler) {
            super(handler);
        }

        void observe() {
            ContentResolver resolver = mContext.getContentResolver();
<<<<<<< HEAD
            resolver.registerContentObserver(Settings.System.getUriFor(
                    Settings.System.NOTIFICATION_LIGHT_PULSE), false, this);
            resolver.registerContentObserver(Settings.System.getUriFor(
                    Settings.System.NOTIFICATION_LIGHT_OFF), false, this);
            resolver.registerContentObserver(Settings.System.getUriFor(
                    Settings.System.NOTIFICATION_LIGHT_ON), false, this);
            resolver.registerContentObserver(Settings.System.getUriFor(
                    Settings.System.NOTIFICATION_LIGHT_COLOR), false, this);
            resolver.registerContentObserver(Settings.System.getUriFor(
                    Settings.System.LED_CUSTOM_VALUES), false, this);
            update();
        }

        @Override
        public void onChange(boolean selfChange) {
            update();
            updateNotificationPulse();
=======
            resolver.registerContentObserver(NOTIFICATION_LIGHT_PULSE_URI,
                    false, this, UserHandle.USER_ALL);
            resolver.registerContentObserver(ENABLED_NOTIFICATION_LISTENERS_URI,
                    false, this, UserHandle.USER_ALL);
            update(null);
        }

        @Override public void onChange(boolean selfChange, Uri uri) {
            update(uri);
>>>>>>> a34a64d2
        }

        public void update(Uri uri) {
            ContentResolver resolver = mContext.getContentResolver();
<<<<<<< HEAD
            boolean pulseEnabled = Settings.System.getInt(resolver,
                    Settings.System.NOTIFICATION_LIGHT_PULSE, 0) != 0;
            if (mNotificationPulseEnabled != pulseEnabled) {
                mNotificationPulseEnabled = pulseEnabled;
                updateNotificationPulse();
=======
            if (uri == null || NOTIFICATION_LIGHT_PULSE_URI.equals(uri)) {
                boolean pulseEnabled = Settings.System.getInt(resolver,
                            Settings.System.NOTIFICATION_LIGHT_PULSE, 0) != 0;
                if (mNotificationPulseEnabled != pulseEnabled) {
                    mNotificationPulseEnabled = pulseEnabled;
                    updateNotificationPulse();
                }
            }
            if (uri == null || ENABLED_NOTIFICATION_LISTENERS_URI.equals(uri)) {
                rebindListenerServices();
>>>>>>> a34a64d2
            }

            Resources resources = mContext.getResources();
            mDefaultNotificationColor = Settings.System
                    .getInt(mContext.getContentResolver(),
                            Settings.System.NOTIFICATION_LIGHT_COLOR,
                            resources.getColor(
                                    com.android.internal.R.color.config_defaultNotificationColor));

            mDefaultNotificationLedOff = Settings.System
                    .getInt(mContext.getContentResolver(),
                            Settings.System.NOTIFICATION_LIGHT_OFF,
                            resources
                                    .getInteger(com.android.internal.R.integer.config_defaultNotificationLedOff));

            mDefaultNotificationLedOn = Settings.System
                    .getInt(mContext.getContentResolver(),
                            Settings.System.NOTIFICATION_LIGHT_ON,
                            resources
                                    .getInteger(com.android.internal.R.integer.config_defaultNotificationLedOn));

            mCustomLedColors.clear();
            parseCustomLedValues(Settings.System.getString(resolver,
                    Settings.System.LED_CUSTOM_VALUES));
        }
    }

    private SettingsObserver mSettingsObserver;

    static long[] getLongArray(Resources r, int resid, int maxlen, long[] def) {
        int[] ar = r.getIntArray(resid);
        if (ar == null) {
            return def;
        }
        final int len = ar.length > maxlen ? maxlen : ar.length;
        long[] out = new long[len];
        for (int i=0; i<len; i++) {
            out[i] = ar[i];
        }
        return out;
    }

    NotificationManagerService(Context context, StatusBarManagerService statusBar,
            LightsService lights)
    {
        super();
        mContext = context;
        mVibrator = (Vibrator) context.getSystemService(Context.VIBRATOR_SERVICE);
        mAm = ActivityManagerNative.getDefault();
        mUserManager = (UserManager)context.getSystemService(Context.USER_SERVICE);
        mToastQueue = new ArrayList<ToastRecord>();
        mHandler = new WorkerHandler();

        mAppOps = (AppOpsManager)context.getSystemService(Context.APP_OPS_SERVICE);

        importOldBlockDb();

        mStatusBar = statusBar;
        statusBar.setNotificationCallbacks(mNotificationCallbacks);

        mNotificationLight = lights.getLight(LightsService.LIGHT_ID_NOTIFICATIONS);
        mAttentionLight = lights.getLight(LightsService.LIGHT_ID_ATTENTION);

        mCustomLedColors = new HashMap<String, String>();

        Resources resources = mContext.getResources();
        mDefaultNotificationColor = resources.getColor(
                com.android.internal.R.color.config_defaultNotificationColor);
        mDefaultNotificationLedOn = resources.getInteger(
                com.android.internal.R.integer.config_defaultNotificationLedOn);
        mDefaultNotificationLedOff = resources.getInteger(
                com.android.internal.R.integer.config_defaultNotificationLedOff);

        mDefaultVibrationPattern = getLongArray(resources,
                com.android.internal.R.array.config_defaultNotificationVibePattern,
                VIBRATE_PATTERN_MAXLEN,
                DEFAULT_VIBRATE_PATTERN);

        mFallbackVibrationPattern = getLongArray(resources,
                com.android.internal.R.array.config_notificationFallbackVibePattern,
                VIBRATE_PATTERN_MAXLEN,
                DEFAULT_VIBRATE_PATTERN);

        // Don't start allowing notifications until the setup wizard has run once.
        // After that, including subsequent boots, init with notifications turned on.
        // This works on the first boot because the setup wizard will toggle this
        // flag at least once and we'll go back to 0 after that.
        if (0 == Settings.Global.getInt(mContext.getContentResolver(),
                    Settings.Global.DEVICE_PROVISIONED, 0)) {
            mDisabledNotifications = StatusBarManager.DISABLE_NOTIFICATION_ALERTS;
        }

        // register for various Intents
        IntentFilter filter = new IntentFilter();
        filter.addAction(Intent.ACTION_SCREEN_ON);
        filter.addAction(Intent.ACTION_SCREEN_OFF);
        filter.addAction(TelephonyManager.ACTION_PHONE_STATE_CHANGED);
        filter.addAction(Intent.ACTION_USER_PRESENT);
        filter.addAction(Intent.ACTION_USER_STOPPED);
        filter.addAction(Intent.ACTION_USER_SWITCHED);
        mContext.registerReceiver(mIntentReceiver, filter);
        IntentFilter pkgFilter = new IntentFilter();
        pkgFilter.addAction(Intent.ACTION_PACKAGE_ADDED);
        pkgFilter.addAction(Intent.ACTION_PACKAGE_REMOVED);
        pkgFilter.addAction(Intent.ACTION_PACKAGE_CHANGED);
        pkgFilter.addAction(Intent.ACTION_PACKAGE_RESTARTED);
        pkgFilter.addAction(Intent.ACTION_QUERY_PACKAGE_RESTART);
        pkgFilter.addDataScheme("package");
        mContext.registerReceiver(mIntentReceiver, pkgFilter);
        IntentFilter sdFilter = new IntentFilter(Intent.ACTION_EXTERNAL_APPLICATIONS_UNAVAILABLE);
        mContext.registerReceiver(mIntentReceiver, sdFilter);
        ThemeUtils.registerThemeChangeReceiver(mContext, mThemeChangeReceiver);

<<<<<<< HEAD
        SettingsObserver observer = new SettingsObserver(mHandler);
        observer.observe();
        QuietHoursSettingsObserver qhObserver = new QuietHoursSettingsObserver(mHandler);
        qhObserver.observe();
=======
        mSettingsObserver = new SettingsObserver(mHandler);
        mSettingsObserver.observe();
    }

    /**
     * Read the old XML-based app block database and import those blockages into the AppOps system.
     */
    private void importOldBlockDb() {
        loadBlockDb();

        PackageManager pm = mContext.getPackageManager();
        for (String pkg : mBlockedPackages) {
            PackageInfo info = null;
            try {
                info = pm.getPackageInfo(pkg, 0);
                setNotificationsEnabledForPackage(pkg, info.applicationInfo.uid, false);
            } catch (NameNotFoundException e) {
                // forget you
            }
        }
        mBlockedPackages.clear();
        if (mPolicyFile != null) {
            mPolicyFile.delete();
        }
>>>>>>> a34a64d2
    }

    void systemReady() {
        mAudioService = IAudioService.Stub.asInterface(
                ServiceManager.getService(Context.AUDIO_SERVICE));

        // no beeping until we're basically done booting
        mSystemReady = true;

        // make sure our listener services are properly bound
        rebindListenerServices();
    }

    // Toasts
    // ============================================================================
    public void enqueueToast(String pkg, ITransientNotification callback, int duration)
    {
        if (DBG)
            Slog.i(TAG, "enqueueToast pkg=" + pkg + " callback=" + callback + " duration="
                    + duration);

        if (pkg == null || callback == null) {
            Slog.e(TAG, "Not doing toast. pkg=" + pkg + " callback=" + callback);
            return;
        }

        final boolean isSystemToast = isCallerSystem() || ("android".equals(pkg));

        if (ENABLE_BLOCKED_TOASTS && !noteNotificationOp(pkg, Binder.getCallingUid())) {
            if (!isSystemToast) {
                Slog.e(TAG, "Suppressing toast from package " + pkg + " by user request.");
                return;
            }
        }

        synchronized (mToastQueue) {
            int callingPid = Binder.getCallingPid();
            long callingId = Binder.clearCallingIdentity();
            try {
                ToastRecord record;
                int index = indexOfToastLocked(pkg, callback);
                // If it's already in the queue, we update it in place, we don't
                // move it to the end of the queue.
                if (index >= 0) {
                    record = mToastQueue.get(index);
                    record.update(duration);
                } else {
                    // Limit the number of toasts that any given package except
                    // the android
                    // package can enqueue. Prevents DOS attacks and deals with
                    // leaks.
                    if (!isSystemToast) {
                        int count = 0;
                        final int N = mToastQueue.size();
                        for (int i = 0; i < N; i++) {
                            final ToastRecord r = mToastQueue.get(i);
                            if (r.pkg.equals(pkg)) {
                                count++;
                                if (count >= MAX_PACKAGE_NOTIFICATIONS) {
                                    Slog.e(TAG, "Package has already posted " + count
                                            + " toasts. Not showing more. Package=" + pkg);
                                    return;
                                }
                            }
                        }
                    }

                    record = new ToastRecord(callingPid, pkg, callback, duration);
                    mToastQueue.add(record);
                    index = mToastQueue.size() - 1;
                    keepProcessAliveLocked(callingPid);
                }
                // If it's at index 0, it's the current toast. It doesn't matter
                // if it's
                // new or just been updated. Call back and tell it to show
                // itself.
                // If the callback fails, this will remove it from the list, so
                // don't
                // assume that it's valid after this.
                if (index == 0) {
                    showNextToastLocked();
                }
            } finally {
                Binder.restoreCallingIdentity(callingId);
            }
        }
    }

    public void cancelToast(String pkg, ITransientNotification callback) {
        Slog.i(TAG, "cancelToast pkg=" + pkg + " callback=" + callback);

        if (pkg == null || callback == null) {
            Slog.e(TAG, "Not cancelling notification. pkg=" + pkg + " callback=" + callback);
            return;
        }

        synchronized (mToastQueue) {
            long callingId = Binder.clearCallingIdentity();
            try {
                int index = indexOfToastLocked(pkg, callback);
                if (index >= 0) {
                    cancelToastLocked(index);
                } else {
                    Slog.w(TAG, "Toast already cancelled. pkg=" + pkg + " callback=" + callback);
                }
            } finally {
                Binder.restoreCallingIdentity(callingId);
            }
        }
    }

    private void showNextToastLocked() {
        ToastRecord record = mToastQueue.get(0);
        while (record != null) {
            if (DBG)
                Slog.d(TAG, "Show pkg=" + record.pkg + " callback=" + record.callback);
            try {
                record.callback.show();
                scheduleTimeoutLocked(record, false);
                return;
            } catch (RemoteException e) {
                Slog.w(TAG, "Object died trying to show notification " + record.callback
                        + " in package " + record.pkg);
                // remove it from the list and let the process die
                int index = mToastQueue.indexOf(record);
                if (index >= 0) {
                    mToastQueue.remove(index);
                }
                keepProcessAliveLocked(record.pid);
                if (mToastQueue.size() > 0) {
                    record = mToastQueue.get(0);
                } else {
                    record = null;
                }
            }
        }
    }

    private void cancelToastLocked(int index) {
        ToastRecord record = mToastQueue.get(index);
        try {
            record.callback.hide();
        } catch (RemoteException e) {
            Slog.w(TAG, "Object died trying to hide notification " + record.callback
                    + " in package " + record.pkg);
            // don't worry about this, we're about to remove it from
            // the list anyway
        }
        mToastQueue.remove(index);
        keepProcessAliveLocked(record.pid);
        if (mToastQueue.size() > 0) {
            // Show the next one. If the callback fails, this will remove
            // it from the list, so don't assume that the list hasn't changed
            // after this point.
            showNextToastLocked();
        }
    }

    private void scheduleTimeoutLocked(ToastRecord r, boolean immediate)
    {
        Message m = Message.obtain(mHandler, MESSAGE_TIMEOUT, r);
        long delay = immediate ? 0 : (r.duration == Toast.LENGTH_LONG ? LONG_DELAY : SHORT_DELAY);
        mHandler.removeCallbacksAndMessages(r);
        mHandler.sendMessageDelayed(m, delay);
    }

    private void handleTimeout(ToastRecord record)
    {
        if (DBG)
            Slog.d(TAG, "Timeout pkg=" + record.pkg + " callback=" + record.callback);
        synchronized (mToastQueue) {
            int index = indexOfToastLocked(record.pkg, record.callback);
            if (index >= 0) {
                cancelToastLocked(index);
            }
        }
    }

    // lock on mToastQueue
    private int indexOfToastLocked(String pkg, ITransientNotification callback)
    {
        IBinder cbak = callback.asBinder();
        ArrayList<ToastRecord> list = mToastQueue;
        int len = list.size();
        for (int i = 0; i < len; i++) {
            ToastRecord r = list.get(i);
            if (r.pkg.equals(pkg) && r.callback.asBinder() == cbak) {
                return i;
            }
        }
        return -1;
    }

    // lock on mToastQueue
    private void keepProcessAliveLocked(int pid)
    {
        int toastCount = 0; // toasts from this pid
        ArrayList<ToastRecord> list = mToastQueue;
        int N = list.size();
        for (int i = 0; i < N; i++) {
            ToastRecord r = list.get(i);
            if (r.pid == pid) {
                toastCount++;
            }
        }
        try {
            mAm.setProcessForeground(mForegroundToken, pid, toastCount > 0);
        } catch (RemoteException e) {
            // Shouldn't happen.
        }
    }

    private final class WorkerHandler extends Handler
    {
        @Override
        public void handleMessage(Message msg)
        {
            switch (msg.what)
            {
                case MESSAGE_TIMEOUT:
                    handleTimeout((ToastRecord) msg.obj);
                    break;
            }
        }
    }

    // Notifications
    // ============================================================================
    public void enqueueNotificationWithTag(String pkg, String basePkg, String tag, int id,
            Notification notification, int[] idOut, int userId)
    {
        enqueueNotificationInternal(pkg, basePkg, Binder.getCallingUid(), Binder.getCallingPid(),
                tag, id, notification, idOut, userId);
    }

    private final static int clamp(int x, int low, int high) {
        return (x < low) ? low : ((x > high) ? high : x);
    }

    // Not exposed via Binder; for system use only (otherwise malicious apps could spoof the
    // uid/pid of another application)
    public void enqueueNotificationInternal(String pkg, String basePkg, int callingUid,
            int callingPid, String tag, int id, Notification notification, int[] idOut, int userId)
    {
        if (DBG) {
            Slog.v(TAG, "enqueueNotificationInternal: pkg=" + pkg + " id=" + id + " notification="
                    + notification);
        }
        checkCallerIsSystemOrSameApp(pkg);
        final boolean isSystemNotification = isCallerSystem() || ("android".equals(pkg));

        userId = ActivityManager.handleIncomingUser(callingPid,
                callingUid, userId, true, false, "enqueueNotification", pkg);
        final UserHandle user = new UserHandle(userId);

        // Limit the number of notifications that any given package except the android
        // package can enqueue.  Prevents DOS attacks and deals with leaks.
        if (!isSystemNotification) {
            synchronized (mNotificationList) {
                int count = 0;
                final int N = mNotificationList.size();
                for (int i = 0; i < N; i++) {
                    final NotificationRecord r = mNotificationList.get(i);
                    if (r.sbn.getPackageName().equals(pkg) && r.sbn.getUserId() == userId) {
                        count++;
                        if (count >= MAX_PACKAGE_NOTIFICATIONS) {
                            Slog.e(TAG, "Package has already posted " + count
                                    + " notifications.  Not showing more.  package=" + pkg);
                            return;
                        }
                    }
                }
            }
        }

        // This conditional is a dirty hack to limit the logging done on
        // behalf of the download manager without affecting other apps.
        if (!pkg.equals("com.android.providers.downloads")
                || Log.isLoggable("DownloadManager", Log.VERBOSE)) {
            EventLog.writeEvent(EventLogTags.NOTIFICATION_ENQUEUE, pkg, id, tag, userId,
                    notification.toString());
        }

        if (pkg == null || notification == null) {
            throw new IllegalArgumentException("null not allowed: pkg=" + pkg
                    + " id=" + id + " notification=" + notification);
        }
        if (notification.icon != 0) {
            if (notification.contentView == null) {
                throw new IllegalArgumentException("contentView required: pkg=" + pkg
                        + " id=" + id + " notification=" + notification);
            }
        }

        // === Scoring ===

        // 0. Sanitize inputs
        notification.priority = clamp(notification.priority, Notification.PRIORITY_MIN,
                Notification.PRIORITY_MAX);
        // Migrate notification flags to scores
        if (0 != (notification.flags & Notification.FLAG_HIGH_PRIORITY)) {
            if (notification.priority < Notification.PRIORITY_MAX)
                notification.priority = Notification.PRIORITY_MAX;
        } else if (SCORE_ONGOING_HIGHER
                && 0 != (notification.flags & Notification.FLAG_ONGOING_EVENT)) {
            if (notification.priority < Notification.PRIORITY_HIGH)
                notification.priority = Notification.PRIORITY_HIGH;
        }

        // 1. initial score: buckets of 10, around the app
        int score = notification.priority * NOTIFICATION_PRIORITY_MULTIPLIER; // [-20..20]

        // 2. Consult external heuristics (TBD)

        // 3. Apply local rules

        // blocked apps
<<<<<<< HEAD
        if (ENABLE_BLOCKED_NOTIFICATIONS && !isSystemNotification
                && !areNotificationsEnabledForPackageInt(pkg)) {
            score = JUNK_SCORE;
            Slog.e(TAG, "Suppressing notification from package " + pkg + " by user request.");
=======
        if (ENABLE_BLOCKED_NOTIFICATIONS && !noteNotificationOp(pkg, callingUid)) {
            if (!isSystemNotification) {
                score = JUNK_SCORE;
                Slog.e(TAG, "Suppressing notification from package " + pkg + " by user request.");
            }
>>>>>>> a34a64d2
        }

        if (DBG) {
            Slog.v(TAG, "Assigned score=" + score + " to " + notification);
        }

        if (score < SCORE_DISPLAY_THRESHOLD) {
            // Notification will be blocked because the score is too low.
            return;
        }

        // Should this notification make noise, vibe, or use the LED?
        final boolean canInterrupt = (score >= SCORE_INTERRUPTION_THRESHOLD);

        synchronized (mNotificationList) {
<<<<<<< HEAD
            final boolean inQuietHours = inQuietHours();
            NotificationRecord r = new NotificationRecord(pkg, tag, id, 
                    callingUid, callingPid, userId,
                    score,
                    notification);
=======
            final StatusBarNotification n = new StatusBarNotification(
                    pkg, id, tag, callingUid, callingPid, score, notification, user);
            NotificationRecord r = new NotificationRecord(n);
>>>>>>> a34a64d2
            NotificationRecord old = null;

            int index = indexOfNotificationLocked(pkg, tag, id, userId);
            if (index < 0) {
                mNotificationList.add(r);
            } else {
                old = mNotificationList.remove(index);
                mNotificationList.add(index, r);
                // Make sure we don't lose the foreground service state.
                if (old != null) {
                    notification.flags |=
<<<<<<< HEAD
                            old.notification.flags & Notification.FLAG_FOREGROUND_SERVICE;
=======
                        old.getNotification().flags&Notification.FLAG_FOREGROUND_SERVICE;
>>>>>>> a34a64d2
                }
            }

            // Ensure if this is a foreground service that the proper additional
            // flags are set.
            if ((notification.flags & Notification.FLAG_FOREGROUND_SERVICE) != 0) {
                notification.flags |= Notification.FLAG_ONGOING_EVENT
                        | Notification.FLAG_NO_CLEAR;
            }

            final int currentUser;
            final long token = Binder.clearCallingIdentity();
            try {
                currentUser = ActivityManager.getCurrentUser();
            } finally {
                Binder.restoreCallingIdentity(token);
            }

            if (notification.icon != 0) {
                if (old != null && old.statusBarKey != null) {
                    r.statusBarKey = old.statusBarKey;
                    long identity = Binder.clearCallingIdentity();
                    try {
                        mStatusBar.updateNotification(r.statusBarKey, n);
                    } finally {
                        Binder.restoreCallingIdentity(identity);
                    }
                } else {
                    long identity = Binder.clearCallingIdentity();
                    try {
                        r.statusBarKey = mStatusBar.addNotification(n);
                        if ((n.getNotification().flags & Notification.FLAG_SHOW_LIGHTS) != 0
                                && canInterrupt) {
                            mAttentionLight.pulse();
                        }
                    } finally {
                        Binder.restoreCallingIdentity(identity);
                    }
                }
                // Send accessibility events only for the current user.
                if (currentUser == userId) {
                    sendAccessibilityEvent(notification, pkg);
                }

                notifyPostedLocked(r);
            } else {
                Slog.e(TAG, "Not posting notification with icon==0: " + notification);
                if (old != null && old.statusBarKey != null) {
                    long identity = Binder.clearCallingIdentity();
                    try {
                        mStatusBar.removeNotification(old.statusBarKey);
                    } finally {
                        Binder.restoreCallingIdentity(identity);
                    }

                    notifyRemovedLocked(r);
                }
                // ATTENTION: in a future release we will bail out here
                // so that we do not play sounds, show lights, etc. for invalid notifications
                Slog.e(TAG, "WARNING: In a future release this will crash the app: " + n.getPackageName());
            }

            // If we're not supposed to beep, vibrate, etc. then don't.
            if (((mDisabledNotifications & StatusBarManager.DISABLE_NOTIFICATION_ALERTS) == 0)
                    && (!(old != null
                        && (notification.flags & Notification.FLAG_ONLY_ALERT_ONCE) != 0 ))
<<<<<<< HEAD
                    && !notificationIsAnnoying(pkg)
                    && (r.userId == UserHandle.USER_ALL ||
                        (r.userId == userId && r.userId == currentUser))
=======
                    && (r.getUserId() == UserHandle.USER_ALL ||
                        (r.getUserId() == userId && r.getUserId() == currentUser))
>>>>>>> a34a64d2
                    && canInterrupt
                    && mSystemReady) {

                final AudioManager audioManager = (AudioManager) mContext
                        .getSystemService(Context.AUDIO_SERVICE);
                // sound

                // should we use the default notification sound? (indicated either by DEFAULT_SOUND
                // or because notification.sound is pointing at Settings.System.NOTIFICATION_SOUND)
                final boolean useDefaultSound =
<<<<<<< HEAD
                        (notification.defaults & Notification.DEFAULT_SOUND) != 0;
=======
                       (notification.defaults & Notification.DEFAULT_SOUND) != 0
                    || Settings.System.DEFAULT_NOTIFICATION_URI.equals(notification.sound);
>>>>>>> a34a64d2

                Uri soundUri = null;
                boolean hasValidSound = false;

                if (!(inQuietHours && mQuietHoursMute)
                        && (useDefaultSound)) {
                    soundUri = Settings.System.DEFAULT_NOTIFICATION_URI;

                    // check to see if the default notification sound is silent
                    ContentResolver resolver = mContext.getContentResolver();
                    hasValidSound = Settings.System.getString(resolver,
                           Settings.System.NOTIFICATION_SOUND) != null;
                } else if (!(inQuietHours && mQuietHoursMute) && notification.sound != null) {
                    soundUri = notification.sound;
                    hasValidSound = (soundUri != null);
                }

                if (hasValidSound) {
                    boolean looping = (notification.flags & Notification.FLAG_INSISTENT) != 0;
                    int audioStreamType;
                    if (notification.audioStreamType >= 0) {
                        audioStreamType = notification.audioStreamType;
                    } else {
                        audioStreamType = DEFAULT_STREAM_TYPE;
                    }
                    mSoundNotification = r;
                    // do not play notifications if stream volume is 0
                    // (typically because ringer mode is silent) or if speech recognition is active.
                    if ((audioManager.getStreamVolume(audioStreamType) != 0)
                            && !audioManager.isSpeechRecognitionActive()) {
                        final long identity = Binder.clearCallingIdentity();
                        try {
                            final IRingtonePlayer player = mAudioService.getRingtonePlayer();
                            if (player != null) {
                                player.playAsync(soundUri, user, looping, audioStreamType);
                            }
                        } catch (RemoteException e) {
                        } finally {
                            Binder.restoreCallingIdentity(identity);
                        }
                    }
                }

                // vibrate
                // Does the notification want to specify its own vibration?
                final boolean hasCustomVibrate = notification.vibrate != null;

                // new in 4.2: if there was supposed to be a sound and we're in vibrate mode,
                // and no other vibration is specified, we fall back to vibration
                final boolean convertSoundToVibration =
                           !hasCustomVibrate
                        && hasValidSound
                        && (audioManager.getRingerMode() == AudioManager.RINGER_MODE_VIBRATE)
                        && (Settings.System.getBoolean(mContext.getContentResolver(), Settings.System.NOTIFICATION_CONVERT_SOUND_TO_VIBRATION, false));

                // The DEFAULT_VIBRATE flag trumps any custom vibration AND the fallback.
                final boolean useDefaultVibrate =
                        (notification.defaults & Notification.DEFAULT_VIBRATE) != 0;

                if ((useDefaultVibrate || convertSoundToVibration || hasCustomVibrate)
                        && !(audioManager.getRingerMode() == AudioManager.RINGER_MODE_SILENT)) {
                    mVibrateNotification = r;

                    if (useDefaultVibrate || convertSoundToVibration) {
                        // Escalate privileges so we can use the vibrator even if the notifying app
                        // does not have the VIBRATE permission.
                        long identity = Binder.clearCallingIdentity();
                        try {
                            mVibrator.vibrate(r.sbn.getUid(), r.sbn.getBasePkg(),
                                useDefaultVibrate ? mDefaultVibrationPattern
                                    : mFallbackVibrationPattern,
                                ((notification.flags & Notification.FLAG_INSISTENT) != 0) ? 0: -1);
                        } finally {
                            Binder.restoreCallingIdentity(identity);
                        }
                    } else if (notification.vibrate.length > 1) {
                        // If you want your own vibration pattern, you need the VIBRATE permission
                        mVibrator.vibrate(r.sbn.getUid(), r.sbn.getBasePkg(), notification.vibrate,
                            ((notification.flags & Notification.FLAG_INSISTENT) != 0) ? 0: -1);
                    }
                }
            }

            // light
            // the most recent thing gets the light
            mLights.remove(old);
            if (mLedNotification == old) {
                mLedNotification = null;
            }
            // Slog.i(TAG, "notification.lights="
            // + ((old.notification.lights.flags &
            // Notification.FLAG_SHOW_LIGHTS) != 0));
            if ((notification.flags & Notification.FLAG_SHOW_LIGHTS) != 0
                    && canInterrupt) {
                mLights.add(r);
                updateLightsLocked();
            } else {
                if (old != null
                        && ((old.getFlags() & Notification.FLAG_SHOW_LIGHTS) != 0)) {
                    updateLightsLocked();
                }
            }
        }

        idOut[0] = id;
    }

    private boolean notificationIsAnnoying(String pkg) {
        if (mAnnoyingNotificationThreshold <= 0)
            return false;

        if ("android".equals(pkg))
            return false;

        long currentTime = System.currentTimeMillis();
        if (mAnnoyingNotifications.containsKey(pkg)
                && (currentTime - mAnnoyingNotifications.get(pkg) < mAnnoyingNotificationThreshold)) {
            return true;
        } else {
            mAnnoyingNotifications.put(pkg, currentTime);
            return false;
        }
    }

    private boolean inQuietHours() {
        if (mQuietHoursEnabled) {
            if (mQuietHoursStart == mQuietHoursEnd) {
                return true;
            }
            // Get the date in "quiet hours" format.
            Calendar calendar = Calendar.getInstance();
            int minutes = calendar.get(Calendar.HOUR_OF_DAY) * 60 + calendar.get(Calendar.MINUTE);
            if (mQuietHoursEnd < mQuietHoursStart) {
                // Starts at night, ends in the morning.
                return (minutes > mQuietHoursStart) || (minutes < mQuietHoursEnd);
            } else {
                return (minutes > mQuietHoursStart) && (minutes < mQuietHoursEnd);
            }
        }
        return false;
    }

    private void sendAccessibilityEvent(Notification notification, CharSequence packageName) {
        AccessibilityManager manager = AccessibilityManager.getInstance(mContext);
        if (!manager.isEnabled()) {
            return;
        }

        AccessibilityEvent event =
                AccessibilityEvent.obtain(AccessibilityEvent.TYPE_NOTIFICATION_STATE_CHANGED);
        event.setPackageName(packageName);
        event.setClassName(Notification.class.getName());
        event.setParcelableData(notification);
        CharSequence tickerText = notification.tickerText;
        if (!TextUtils.isEmpty(tickerText)) {
            event.getText().add(tickerText);
        }

        manager.sendAccessibilityEvent(event);
    }

    private void cancelNotificationLocked(NotificationRecord r, boolean sendDelete) {
        // tell the app
        if (sendDelete) {
            if (r.getNotification().deleteIntent != null) {
                try {
                    r.getNotification().deleteIntent.send();
                } catch (PendingIntent.CanceledException ex) {
                    // do nothing - there's no relevant way to recover, and
<<<<<<< HEAD
                    // no reason to let this propagate
                    Slog.w(TAG, "canceled PendingIntent for " + r.pkg, ex);
=======
                    //     no reason to let this propagate
                    Slog.w(TAG, "canceled PendingIntent for " + r.sbn.getPackageName(), ex);
>>>>>>> a34a64d2
                }
            }
        }

        // status bar
        if (r.getNotification().icon != 0) {
            long identity = Binder.clearCallingIdentity();
            try {
                mStatusBar.removeNotification(r.statusBarKey);
            } finally {
                Binder.restoreCallingIdentity(identity);
            }
            r.statusBarKey = null;
            notifyRemovedLocked(r);
        }

        // sound
        if (mSoundNotification == r) {
            mSoundNotification = null;
            final long identity = Binder.clearCallingIdentity();
            try {
                final IRingtonePlayer player = mAudioService.getRingtonePlayer();
                if (player != null) {
                    player.stopAsync();
                }
            } catch (RemoteException e) {
            } finally {
                Binder.restoreCallingIdentity(identity);
            }
        }

        // vibrate
        if (mVibrateNotification == r) {
            mVibrateNotification = null;
            long identity = Binder.clearCallingIdentity();
            try {
                mVibrator.cancel();
            } finally {
                Binder.restoreCallingIdentity(identity);
            }
        }

        // light
        mLights.remove(r);
        if (mLedNotification == r) {
            mLedNotification = null;
        }

        // Save it for users of getHistoricalNotifications()
        mArchive.record(r.sbn);
    }

    /**
     * Cancels a notification ONLY if it has all of the {@code mustHaveFlags}
     * and none of the {@code mustNotHaveFlags}.
     */
    private void cancelNotification(String pkg, String tag, int id, int mustHaveFlags,
            int mustNotHaveFlags, boolean sendDelete, int userId) {
        EventLog.writeEvent(EventLogTags.NOTIFICATION_CANCEL, pkg, id, tag, userId,
                mustHaveFlags, mustNotHaveFlags);

        synchronized (mNotificationList) {
            int index = indexOfNotificationLocked(pkg, tag, id, userId);
            if (index >= 0) {
                NotificationRecord r = mNotificationList.get(index);

                if ((r.getNotification().flags & mustHaveFlags) != mustHaveFlags) {
                    return;
                }
                if ((r.getNotification().flags & mustNotHaveFlags) != 0) {
                    return;
                }

                mNotificationList.remove(index);

                cancelNotificationLocked(r, sendDelete);
                updateLightsLocked();
            }
        }
    }

    /**
     * Determine whether the userId applies to the notification in question, either because
     * they match exactly, or one of them is USER_ALL (which is treated as a wildcard).
     */
    private boolean notificationMatchesUserId(NotificationRecord r, int userId) {
        return
                // looking for USER_ALL notifications? match everything
                   userId == UserHandle.USER_ALL
                // a notification sent to USER_ALL matches any query
                || r.getUserId() == UserHandle.USER_ALL
                // an exact user match
                || r.getUserId() == userId;
    }

    /**
     * Cancels all notifications from a given package that have all of the
     * {@code mustHaveFlags}.
     */
    boolean cancelAllNotificationsInt(String pkg, int mustHaveFlags,
            int mustNotHaveFlags, boolean doit, int userId) {
        EventLog.writeEvent(EventLogTags.NOTIFICATION_CANCEL_ALL, pkg, userId,
                mustHaveFlags, mustNotHaveFlags);

        synchronized (mNotificationList) {
            final int N = mNotificationList.size();
            boolean canceledSomething = false;
            for (int i = N - 1; i >= 0; --i) {
                NotificationRecord r = mNotificationList.get(i);
                if (!notificationMatchesUserId(r, userId)) {
                    continue;
                }
                // Don't remove notifications to all, if there's no package name specified
                if (r.getUserId() == UserHandle.USER_ALL && pkg == null) {
                    continue;
                }
                if ((r.getFlags() & mustHaveFlags) != mustHaveFlags) {
                    continue;
                }
                if ((r.getFlags() & mustNotHaveFlags) != 0) {
                    continue;
                }
                if (pkg != null && !r.sbn.getPackageName().equals(pkg)) {
                    continue;
                }
                canceledSomething = true;
                if (!doit) {
                    return true;
                }
                mNotificationList.remove(i);
                cancelNotificationLocked(r, false);
            }
            if (canceledSomething) {
                updateLightsLocked();
            }
            return canceledSomething;
        }
    }

    public void cancelNotificationWithTag(String pkg, String tag, int id, int userId) {
        checkCallerIsSystemOrSameApp(pkg);
        userId = ActivityManager.handleIncomingUser(Binder.getCallingPid(),
                Binder.getCallingUid(), userId, true, false, "cancelNotificationWithTag", pkg);
        // Don't allow client applications to cancel foreground service notis.
        cancelNotification(pkg, tag, id, 0,
                Binder.getCallingUid() == Process.SYSTEM_UID
                ? 0 : Notification.FLAG_FOREGROUND_SERVICE, false, userId);
    }

    public void cancelAllNotifications(String pkg, int userId) {
        checkCallerIsSystemOrSameApp(pkg);

        userId = ActivityManager.handleIncomingUser(Binder.getCallingPid(),
                Binder.getCallingUid(), userId, true, false, "cancelAllNotifications", pkg);

        // Calling from user space, don't allow the canceling of actively
        // running foreground services.
        cancelAllNotificationsInt(pkg, 0, Notification.FLAG_FOREGROUND_SERVICE, true, userId);
    }

    // Return true if the caller is a system or phone UID and therefore should not have
    // any notifications or toasts blocked.
    boolean isCallerSystem() {
        final int uid = Binder.getCallingUid();
        final int appid = UserHandle.getAppId(uid);
        return (appid == Process.SYSTEM_UID || appid == Process.PHONE_UID || uid == 0);
    }

    void checkCallerIsSystem() {
        if (isCallerSystem()) {
            return;
        }
        throw new SecurityException("Disallowed call for uid " + Binder.getCallingUid());
    }

    void checkCallerIsSystemOrSameApp(String pkg) {
        if (isCallerSystem()) {
            return;
        }
        final int uid = Binder.getCallingUid();
        try {
            ApplicationInfo ai = AppGlobals.getPackageManager().getApplicationInfo(
                    pkg, 0, UserHandle.getCallingUserId());
            if (!UserHandle.isSameApp(ai.uid, uid)) {
                throw new SecurityException("Calling uid " + uid + " gave package"
                        + pkg + " which is owned by uid " + ai.uid);
            }
        } catch (RemoteException re) {
            throw new SecurityException("Unknown package " + pkg + "\n" + re);
        }
    }

    void cancelAll(int userId) {
        synchronized (mNotificationList) {
            final int N = mNotificationList.size();
            for (int i = N - 1; i >= 0; i--) {
                NotificationRecord r = mNotificationList.get(i);

                if (!notificationMatchesUserId(r, userId)) {
                    continue;
                }

<<<<<<< HEAD
                if ((r.notification.flags & (Notification.FLAG_ONGOING_EVENT
                | Notification.FLAG_NO_CLEAR)) == 0) {
=======
                if ((r.getFlags() & (Notification.FLAG_ONGOING_EVENT
                                | Notification.FLAG_NO_CLEAR)) == 0) {
>>>>>>> a34a64d2
                    mNotificationList.remove(i);
                    cancelNotificationLocked(r, true);
                }
            }

            updateLightsLocked();
        }
    }

    // lock on mNotificationList
    private void updateLightsLocked()
    {
        // Get ROMControl "flash when screen ON" flag
        boolean ledScreenOn = Settings.Secure.getInt(
                mContext.getContentResolver(), Settings.Secure.LED_SCREEN_ON, 0) == 1;

        // handle notification lights
        if (mLedNotification == null) {
            // get next notification, if any
            int n = mLights.size();
            if (n > 0) {
                mLedNotification = mLights.get(n - 1);
            }
        }

        // Don't flash while we are in a call or screen is on
        if (mLedNotification == null || mInCall || (mScreenOn && !ledScreenOn)
                || (inQuietHours() && mQuietHoursDim)) {
            mNotificationLight.turnOff();
        } else {
<<<<<<< HEAD
            int ledARGB;
            int ledOnMS;
            int ledOffMS;
            String stringColor = getLedColor(mLedNotification);
            if (stringColor != null) {
                int ledColor = Integer.parseInt(stringColor);
                ledARGB = ledColor != 0 ? ledColor : mDefaultNotificationColor;
=======
            final Notification ledno = mLedNotification.sbn.getNotification();
            int ledARGB = ledno.ledARGB;
            int ledOnMS = ledno.ledOnMS;
            int ledOffMS = ledno.ledOffMS;
            if ((ledno.defaults & Notification.DEFAULT_LIGHTS) != 0) {
                ledARGB = mDefaultNotificationColor;
>>>>>>> a34a64d2
                ledOnMS = mDefaultNotificationLedOn;
                ledOffMS = mDefaultNotificationLedOff;
            } else {
                ledARGB = mLedNotification.notification.ledARGB;
                ledOnMS = mLedNotification.notification.ledOnMS;
                ledOffMS = mLedNotification.notification.ledOffMS;
                if ((mLedNotification.notification.defaults & Notification.DEFAULT_LIGHTS) != 0) {
                    ledARGB = mDefaultNotificationColor;
                    ledOnMS = mDefaultNotificationLedOn;
                    ledOffMS = mDefaultNotificationLedOff;
                }
            }
            if (mNotificationPulseEnabled) {
                // pulse repeatedly
                mNotificationLight.setFlashing(ledARGB, LightsService.LIGHT_FLASH_TIMED,
                        ledOnMS, ledOffMS);
            }
        }
    }

    private void parseCustomLedValues(String customLedValuesString) {
        if (TextUtils.isEmpty(customLedValuesString)) {
            return;
        }

        for (String packageValuesString : customLedValuesString.split("\\|")) {
            String[] ledValues = packageValuesString.split(";");
            if (ledValues.length != 2) {
                Log.e(TAG, "Error parsing custom led values for unknown package");
                continue;
            }
            String packageName = ledValues[0];
            String ledColor = ledValues[1];

            mCustomLedColors.put(packageName, ledColor);
        }
    }

    private String getLedColor(NotificationRecord ledNotification) {
        String notiPackage = null;
        String talk = "com.google.android.gsf";
        String phone = "com.android.phone";
        if ((ledNotification.pkg).equals(talk)) {
            notiPackage = "com.google.android.talk";
        } else if ((ledNotification.pkg).equals(phone)) {
            notiPackage = "com.android.contacts";
        } else {
            notiPackage = ledNotification.pkg;
        }
        return mCustomLedColors.get(notiPackage);
    }

    // lock on mNotificationList
    private int indexOfNotificationLocked(String pkg, String tag, int id, int userId)
    {
        ArrayList<NotificationRecord> list = mNotificationList;
        final int len = list.size();
        for (int i = 0; i < len; i++) {
            NotificationRecord r = list.get(i);
            if (!notificationMatchesUserId(r, userId) || r.sbn.getId() != id) {
                continue;
            }
            if (tag == null) {
                if (r.sbn.getTag() != null) {
                    continue;
                }
            } else {
                if (!tag.equals(r.sbn.getTag())) {
                    continue;
                }
            }
            if (r.sbn.getPackageName().equals(pkg)) {
                return i;
            }
        }
        return -1;
    }

    private Context getUiContext() {
        if (mUiContext == null) {
            mUiContext = ThemeUtils.createUiContext(mContext);
        }
        return mUiContext != null ? mUiContext : mContext;
    }

    private void updateNotificationPulse() {
        synchronized (mNotificationList) {
            updateLightsLocked();
        }
    }

    // ======================================================================
    @Override
    protected void dump(FileDescriptor fd, PrintWriter pw, String[] args) {
        if (mContext.checkCallingOrSelfPermission(android.Manifest.permission.DUMP)
                != PackageManager.PERMISSION_GRANTED) {
            pw.println("Permission Denial: can't dump NotificationManager from from pid="
                    + Binder.getCallingPid()
                    + ", uid=" + Binder.getCallingUid());
            return;
        }

        pw.println("Current Notification Manager state:");

        pw.println("  Listeners (" + mEnabledListenersForCurrentUser.size()
                + ") enabled for current user:");
        for (ComponentName cmpt : mEnabledListenersForCurrentUser) {
            pw.println("    " + cmpt);
        }

        pw.println("  Live listeners (" + mListeners.size() + "):");
        for (NotificationListenerInfo info : mListeners) {
            pw.println("    " + info.component
                    + " (user " + info.userid + "): " + info.listener
                    + (info.isSystem?" SYSTEM":""));
        }

        int N;

        synchronized (mToastQueue) {
            N = mToastQueue.size();
            if (N > 0) {
                pw.println("  Toast Queue:");
                for (int i = 0; i < N; i++) {
                    mToastQueue.get(i).dump(pw, "    ");
                }
                pw.println("  ");
            }

        }

        synchronized (mNotificationList) {
            N = mNotificationList.size();
            if (N > 0) {
                pw.println("  Notification List:");
                for (int i = 0; i < N; i++) {
                    mNotificationList.get(i).dump(pw, "    ", mContext);
                }
                pw.println("  ");
            }

            N = mLights.size();
            if (N > 0) {
                pw.println("  Lights List:");
<<<<<<< HEAD
                for (int i = 0; i < N; i++) {
                    mLights.get(i).dump(pw, "    ", mContext);
=======
                for (int i=0; i<N; i++) {
                    pw.println("    " + mLights.get(i));
>>>>>>> a34a64d2
                }
                pw.println("  ");
            }

            pw.println("  mSoundNotification=" + mSoundNotification);
            pw.println("  mVibrateNotification=" + mVibrateNotification);
            pw.println("  mDisabledNotifications=0x" + Integer.toHexString(mDisabledNotifications));
            pw.println("  mSystemReady=" + mSystemReady);
            pw.println("  mArchive=" + mArchive.toString());
            Iterator<StatusBarNotification> iter = mArchive.descendingIterator();
            int i=0;
            while (iter.hasNext()) {
                pw.println("    " + iter.next());
                if (++i >= 5) {
                    if (iter.hasNext()) pw.println("    ...");
                    break;
                }
            }

        }
    }

    class QuietHoursSettingsObserver extends ContentObserver {
        QuietHoursSettingsObserver(Handler handler) {
            super(handler);
        }

        void observe() {
            ContentResolver resolver = mContext.getContentResolver();
            resolver.registerContentObserver(Settings.System.getUriFor(
                    Settings.System.QUIET_HOURS_ENABLED), false, this);
            resolver.registerContentObserver(Settings.System.getUriFor(
                    Settings.System.QUIET_HOURS_START), false, this);
            resolver.registerContentObserver(Settings.System.getUriFor(
                    Settings.System.QUIET_HOURS_END), false, this);
            resolver.registerContentObserver(Settings.System.getUriFor(
                    Settings.System.QUIET_HOURS_NOTIFICATIONS), false, this);
            resolver.registerContentObserver(Settings.System.getUriFor(
                    Settings.System.QUIET_HOURS_DIM), false, this);
            resolver.registerContentObserver(Settings.System.getUriFor(
                    Settings.System.MUTE_ANNOYING_NOTIFICATIONS_THRESHOLD), false, this);
            update();
        }

        @Override
        public void onChange(boolean selfChange) {
            update();
            updateNotificationPulse();
        }

        public void update() {
            ContentResolver resolver = mContext.getContentResolver();
            mQuietHoursEnabled = Settings.System.getInt(resolver,
                    Settings.System.QUIET_HOURS_ENABLED, 0) != 0;
            mQuietHoursStart = Settings.System.getInt(resolver,
                    Settings.System.QUIET_HOURS_START, 0);
            mQuietHoursEnd = Settings.System.getInt(resolver,
                    Settings.System.QUIET_HOURS_END, 0);
            mQuietHoursMute = Settings.System.getInt(resolver,
                    Settings.System.QUIET_HOURS_NOTIFICATIONS, 0) != 0;
            mQuietHoursDim = Settings.System.getInt(resolver,
                    Settings.System.QUIET_HOURS_DIM, 0) != 0;
            mAnnoyingNotificationThreshold = Settings.System.getLong(resolver,
                    Settings.System.MUTE_ANNOYING_NOTIFICATIONS_THRESHOLD, 0);
        }
    }
}<|MERGE_RESOLUTION|>--- conflicted
+++ resolved
@@ -92,15 +92,12 @@
 import java.util.ArrayList;
 import java.util.Arrays;
 import java.util.Calendar;
+import java.util.HashMap;
 import java.util.HashSet;
-<<<<<<< HEAD
-import java.util.HashMap;
-=======
 import java.util.Iterator;
 import java.util.List;
 import java.util.NoSuchElementException;
 import java.util.Set;
->>>>>>> a34a64d2
 
 import libcore.io.IoUtils;
 
@@ -435,67 +432,15 @@
         }
     }
 
-<<<<<<< HEAD
-    private void writeBlockDb() {
-        synchronized (mBlockedPackages) {
-            FileOutputStream outfile = null;
-            try {
-                outfile = mPolicyFile.startWrite();
-
-                XmlSerializer out = new FastXmlSerializer();
-                out.setOutput(outfile, "utf-8");
-
-                out.startDocument(null, true);
-
-                out.startTag(null, TAG_BODY);
-                {
-                    out.attribute(null, ATTR_VERSION, String.valueOf(DB_VERSION));
-                    out.startTag(null, TAG_BLOCKED_PKGS);
-                    {
-                        // write all known network policies
-                        for (String pkg : mBlockedPackages) {
-                            out.startTag(null, TAG_PACKAGE);
-                            {
-                                out.attribute(null, ATTR_NAME, pkg);
-                            }
-                            out.endTag(null, TAG_PACKAGE);
-                        }
-                    }
-                    out.endTag(null, TAG_BLOCKED_PKGS);
-                }
-                out.endTag(null, TAG_BODY);
-
-                out.endDocument();
-
-                mPolicyFile.finishWrite(outfile);
-            } catch (IOException e) {
-                if (outfile != null) {
-                    mPolicyFile.failWrite(outfile);
-                }
-            }
-        }
-    }
-
-    public boolean areNotificationsEnabledForPackage(String pkg) {
-=======
     /**
      * Use this when you just want to know if notifications are OK for this package.
      */
     public boolean areNotificationsEnabledForPackage(String pkg, int uid) {
->>>>>>> a34a64d2
         checkCallerIsSystem();
         return (mAppOps.checkOpNoThrow(AppOpsManager.OP_POST_NOTIFICATION, uid, pkg)
                 == AppOpsManager.MODE_ALLOWED);
     }
 
-<<<<<<< HEAD
-    // Unchecked. Not exposed via Binder, but can be called in the course of
-    // enqueue*().
-    private boolean areNotificationsEnabledForPackageInt(String pkg) {
-        final boolean enabled = !mBlockedPackages.contains(pkg);
-        if (DBG) {
-            Slog.v(TAG, "notifications are " + (enabled ? "en" : "dis") + "abled for " + pkg);
-=======
     /** Use this when you actually want to post a notification or toast.
      *
      * Unchecked. Not exposed via Binder, but can be called in the course of enqueue*().
@@ -505,37 +450,12 @@
                 != AppOpsManager.MODE_ALLOWED) {
             Slog.v(TAG, "notifications are disabled by AppOps for " + pkg);
             return false;
->>>>>>> a34a64d2
         }
         return true;
     }
 
     public void setNotificationsEnabledForPackage(String pkg, int uid, boolean enabled) {
         checkCallerIsSystem();
-<<<<<<< HEAD
-        if (DBG) {
-            Slog.v(TAG, (enabled ? "en" : "dis") + "abling notifications for " + pkg);
-        }
-        if (enabled) {
-            mBlockedPackages.remove(pkg);
-        } else {
-            mBlockedPackages.add(pkg);
-
-            // Now, cancel any outstanding notifications that are part of a
-            // just-disabled app
-            if (ENABLE_BLOCKED_NOTIFICATIONS) {
-                synchronized (mNotificationList) {
-                    final int N = mNotificationList.size();
-                    for (int i = 0; i < N; i++) {
-                        final NotificationRecord r = mNotificationList.get(i);
-                        if (r.pkg.equals(pkg)) {
-                            cancelNotificationLocked(r, false);
-                        }
-                    }
-                }
-            }
-            // Don't bother canceling toasts, they'll go away soon enough.
-=======
 
         Slog.v(TAG, (enabled?"en":"dis") + "abling notifications for " + pkg);
 
@@ -545,7 +465,6 @@
         // Now, cancel any outstanding notifications that are part of a just-disabled app
         if (ENABLE_BLOCKED_NOTIFICATIONS && !enabled) {
             cancelAllNotificationsInt(pkg, 0, 0, true, UserHandle.getUserId(uid));
->>>>>>> a34a64d2
         }
     }
 
@@ -1085,24 +1004,12 @@
         }
 
         @Override
-<<<<<<< HEAD
-        public final String toString()
-        {
-            return "NotificationRecord{"
-                    + Integer.toHexString(System.identityHashCode(this))
-                    + " pkg=" + pkg
-                    + " id=" + Integer.toHexString(id)
-                    + " tag=" + tag
-                    + " score=" + score
-                    + "}";
-=======
         public final String toString() {
             return String.format(
                     "NotificationRecord(0x%08x: pkg=%s user=%s id=%d tag=%s score=%d: %s)",
                     System.identityHashCode(this),
                     this.sbn.getPackageName(), this.sbn.getUser(), this.sbn.getId(), this.sbn.getTag(),
                     this.sbn.getScore(), this.sbn.getNotification());
->>>>>>> a34a64d2
         }
     }
 
@@ -1255,18 +1162,13 @@
             boolean queryRestart = false;
             boolean queryRemove = false;
             boolean packageChanged = false;
-<<<<<<< HEAD
+            boolean cancelNotifications = true;
 
             boolean ledScreenOn = Settings.Secure.getInt(
                     mContext.getContentResolver(), Settings.Secure.LED_SCREEN_ON, 0) == 1;
 
-            if (action.equals(Intent.ACTION_PACKAGE_REMOVED)
-=======
-            boolean cancelNotifications = true;
-            
             if (action.equals(Intent.ACTION_PACKAGE_ADDED)
                     || (queryRemove=action.equals(Intent.ACTION_PACKAGE_REMOVED))
->>>>>>> a34a64d2
                     || action.equals(Intent.ACTION_PACKAGE_RESTARTED)
                     || (packageChanged = action.equals(Intent.ACTION_PACKAGE_CHANGED))
                     || (queryRestart = action.equals(Intent.ACTION_QUERY_PACKAGE_RESTART))
@@ -1349,6 +1251,7 @@
             } else if (action.equals(Intent.ACTION_USER_SWITCHED)) {
                 // reload per-user settings
                 mSettingsObserver.update(null);
+                mQhSettingsObserver.update(null);
             }
         }
     };
@@ -1366,9 +1269,10 @@
 
         void observe() {
             ContentResolver resolver = mContext.getContentResolver();
-<<<<<<< HEAD
-            resolver.registerContentObserver(Settings.System.getUriFor(
-                    Settings.System.NOTIFICATION_LIGHT_PULSE), false, this);
+            resolver.registerContentObserver(NOTIFICATION_LIGHT_PULSE_URI,
+                    false, this, UserHandle.USER_ALL);
+            resolver.registerContentObserver(ENABLED_NOTIFICATION_LISTENERS_URI,
+                    false, this, UserHandle.USER_ALL);
             resolver.registerContentObserver(Settings.System.getUriFor(
                     Settings.System.NOTIFICATION_LIGHT_OFF), false, this);
             resolver.registerContentObserver(Settings.System.getUriFor(
@@ -1377,35 +1281,16 @@
                     Settings.System.NOTIFICATION_LIGHT_COLOR), false, this);
             resolver.registerContentObserver(Settings.System.getUriFor(
                     Settings.System.LED_CUSTOM_VALUES), false, this);
-            update();
-        }
-
-        @Override
-        public void onChange(boolean selfChange) {
-            update();
-            updateNotificationPulse();
-=======
-            resolver.registerContentObserver(NOTIFICATION_LIGHT_PULSE_URI,
-                    false, this, UserHandle.USER_ALL);
-            resolver.registerContentObserver(ENABLED_NOTIFICATION_LISTENERS_URI,
-                    false, this, UserHandle.USER_ALL);
             update(null);
         }
 
         @Override public void onChange(boolean selfChange, Uri uri) {
             update(uri);
->>>>>>> a34a64d2
+            updateNotificationPulse();
         }
 
         public void update(Uri uri) {
             ContentResolver resolver = mContext.getContentResolver();
-<<<<<<< HEAD
-            boolean pulseEnabled = Settings.System.getInt(resolver,
-                    Settings.System.NOTIFICATION_LIGHT_PULSE, 0) != 0;
-            if (mNotificationPulseEnabled != pulseEnabled) {
-                mNotificationPulseEnabled = pulseEnabled;
-                updateNotificationPulse();
-=======
             if (uri == null || NOTIFICATION_LIGHT_PULSE_URI.equals(uri)) {
                 boolean pulseEnabled = Settings.System.getInt(resolver,
                             Settings.System.NOTIFICATION_LIGHT_PULSE, 0) != 0;
@@ -1416,7 +1301,6 @@
             }
             if (uri == null || ENABLED_NOTIFICATION_LISTENERS_URI.equals(uri)) {
                 rebindListenerServices();
->>>>>>> a34a64d2
             }
 
             Resources resources = mContext.getResources();
@@ -1445,6 +1329,7 @@
     }
 
     private SettingsObserver mSettingsObserver;
+    private QuietHoursSettingsObserver mQhSettingsObserver;
 
     static long[] getLongArray(Resources r, int resid, int maxlen, long[] def) {
         int[] ar = r.getIntArray(resid);
@@ -1530,14 +1415,11 @@
         mContext.registerReceiver(mIntentReceiver, sdFilter);
         ThemeUtils.registerThemeChangeReceiver(mContext, mThemeChangeReceiver);
 
-<<<<<<< HEAD
-        SettingsObserver observer = new SettingsObserver(mHandler);
-        observer.observe();
-        QuietHoursSettingsObserver qhObserver = new QuietHoursSettingsObserver(mHandler);
-        qhObserver.observe();
-=======
         mSettingsObserver = new SettingsObserver(mHandler);
         mSettingsObserver.observe();
+
+        mQhSettingsObserver = new QuietHoursSettingsObserver(mHandler);
+        mQhSettingsObserver.observe();
     }
 
     /**
@@ -1560,7 +1442,6 @@
         if (mPolicyFile != null) {
             mPolicyFile.delete();
         }
->>>>>>> a34a64d2
     }
 
     void systemReady() {
@@ -1878,18 +1759,11 @@
         // 3. Apply local rules
 
         // blocked apps
-<<<<<<< HEAD
-        if (ENABLE_BLOCKED_NOTIFICATIONS && !isSystemNotification
-                && !areNotificationsEnabledForPackageInt(pkg)) {
-            score = JUNK_SCORE;
-            Slog.e(TAG, "Suppressing notification from package " + pkg + " by user request.");
-=======
         if (ENABLE_BLOCKED_NOTIFICATIONS && !noteNotificationOp(pkg, callingUid)) {
             if (!isSystemNotification) {
                 score = JUNK_SCORE;
                 Slog.e(TAG, "Suppressing notification from package " + pkg + " by user request.");
             }
->>>>>>> a34a64d2
         }
 
         if (DBG) {
@@ -1905,17 +1779,10 @@
         final boolean canInterrupt = (score >= SCORE_INTERRUPTION_THRESHOLD);
 
         synchronized (mNotificationList) {
-<<<<<<< HEAD
             final boolean inQuietHours = inQuietHours();
-            NotificationRecord r = new NotificationRecord(pkg, tag, id, 
-                    callingUid, callingPid, userId,
-                    score,
-                    notification);
-=======
             final StatusBarNotification n = new StatusBarNotification(
                     pkg, id, tag, callingUid, callingPid, score, notification, user);
             NotificationRecord r = new NotificationRecord(n);
->>>>>>> a34a64d2
             NotificationRecord old = null;
 
             int index = indexOfNotificationLocked(pkg, tag, id, userId);
@@ -1927,11 +1794,7 @@
                 // Make sure we don't lose the foreground service state.
                 if (old != null) {
                     notification.flags |=
-<<<<<<< HEAD
-                            old.notification.flags & Notification.FLAG_FOREGROUND_SERVICE;
-=======
                         old.getNotification().flags&Notification.FLAG_FOREGROUND_SERVICE;
->>>>>>> a34a64d2
                 }
             }
 
@@ -1998,14 +1861,9 @@
             if (((mDisabledNotifications & StatusBarManager.DISABLE_NOTIFICATION_ALERTS) == 0)
                     && (!(old != null
                         && (notification.flags & Notification.FLAG_ONLY_ALERT_ONCE) != 0 ))
-<<<<<<< HEAD
                     && !notificationIsAnnoying(pkg)
-                    && (r.userId == UserHandle.USER_ALL ||
-                        (r.userId == userId && r.userId == currentUser))
-=======
                     && (r.getUserId() == UserHandle.USER_ALL ||
                         (r.getUserId() == userId && r.getUserId() == currentUser))
->>>>>>> a34a64d2
                     && canInterrupt
                     && mSystemReady) {
 
@@ -2016,12 +1874,8 @@
                 // should we use the default notification sound? (indicated either by DEFAULT_SOUND
                 // or because notification.sound is pointing at Settings.System.NOTIFICATION_SOUND)
                 final boolean useDefaultSound =
-<<<<<<< HEAD
-                        (notification.defaults & Notification.DEFAULT_SOUND) != 0;
-=======
                        (notification.defaults & Notification.DEFAULT_SOUND) != 0
                     || Settings.System.DEFAULT_NOTIFICATION_URI.equals(notification.sound);
->>>>>>> a34a64d2
 
                 Uri soundUri = null;
                 boolean hasValidSound = false;
@@ -2191,13 +2045,8 @@
                     r.getNotification().deleteIntent.send();
                 } catch (PendingIntent.CanceledException ex) {
                     // do nothing - there's no relevant way to recover, and
-<<<<<<< HEAD
-                    // no reason to let this propagate
-                    Slog.w(TAG, "canceled PendingIntent for " + r.pkg, ex);
-=======
                     //     no reason to let this propagate
                     Slog.w(TAG, "canceled PendingIntent for " + r.sbn.getPackageName(), ex);
->>>>>>> a34a64d2
                 }
             }
         }
@@ -2400,13 +2249,8 @@
                     continue;
                 }
 
-<<<<<<< HEAD
-                if ((r.notification.flags & (Notification.FLAG_ONGOING_EVENT
-                | Notification.FLAG_NO_CLEAR)) == 0) {
-=======
                 if ((r.getFlags() & (Notification.FLAG_ONGOING_EVENT
                                 | Notification.FLAG_NO_CLEAR)) == 0) {
->>>>>>> a34a64d2
                     mNotificationList.remove(i);
                     cancelNotificationLocked(r, true);
                 }
@@ -2437,7 +2281,6 @@
                 || (inQuietHours() && mQuietHoursDim)) {
             mNotificationLight.turnOff();
         } else {
-<<<<<<< HEAD
             int ledARGB;
             int ledOnMS;
             int ledOffMS;
@@ -2445,21 +2288,14 @@
             if (stringColor != null) {
                 int ledColor = Integer.parseInt(stringColor);
                 ledARGB = ledColor != 0 ? ledColor : mDefaultNotificationColor;
-=======
-            final Notification ledno = mLedNotification.sbn.getNotification();
-            int ledARGB = ledno.ledARGB;
-            int ledOnMS = ledno.ledOnMS;
-            int ledOffMS = ledno.ledOffMS;
-            if ((ledno.defaults & Notification.DEFAULT_LIGHTS) != 0) {
-                ledARGB = mDefaultNotificationColor;
->>>>>>> a34a64d2
                 ledOnMS = mDefaultNotificationLedOn;
                 ledOffMS = mDefaultNotificationLedOff;
             } else {
-                ledARGB = mLedNotification.notification.ledARGB;
-                ledOnMS = mLedNotification.notification.ledOnMS;
-                ledOffMS = mLedNotification.notification.ledOffMS;
-                if ((mLedNotification.notification.defaults & Notification.DEFAULT_LIGHTS) != 0) {
+                final Notification ledno = mLedNotification.sbn.getNotification();
+                ledARGB = ledno.ledARGB;
+                ledOnMS = ledno.ledOnMS;
+                ledOffMS = ledno.ledOffMS;
+                if ((ledno.defaults & Notification.DEFAULT_LIGHTS) != 0) {
                     ledARGB = mDefaultNotificationColor;
                     ledOnMS = mDefaultNotificationLedOn;
                     ledOffMS = mDefaultNotificationLedOff;
@@ -2597,13 +2433,8 @@
             N = mLights.size();
             if (N > 0) {
                 pw.println("  Lights List:");
-<<<<<<< HEAD
                 for (int i = 0; i < N; i++) {
-                    mLights.get(i).dump(pw, "    ", mContext);
-=======
-                for (int i=0; i<N; i++) {
                     pw.println("    " + mLights.get(i));
->>>>>>> a34a64d2
                 }
                 pw.println("  ");
             }
