--- conflicted
+++ resolved
@@ -1027,15 +1027,10 @@
                 mLedNotification = mLights.get(n-1);
             }
         }
-<<<<<<< HEAD
-        if (mLedNotification == null) {
-            mNotificationLight.turnOff();
-=======
 
         // we only flash if screen is off and persistent pulsing is enabled
         if (mLedNotification == null || mScreenOn || !mNotificationPulseEnabled) {
-            mHardware.setLightOff_UNCHECKED(HardwareService.LIGHT_ID_NOTIFICATIONS);
->>>>>>> 9b7dba93
+            mNotificationLight.turnOff();
         } else {
             mNotificationLight.setFlashing(
                     mLedNotification.notification.ledARGB,
