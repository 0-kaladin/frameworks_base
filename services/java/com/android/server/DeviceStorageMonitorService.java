/*
 * Copyright (C) 2007-2008 The Android Open Source Project
 *
 * Licensed under the Apache License, Version 2.0 (the "License");
 * you may not use this file except in compliance with the License.
 * You may obtain a copy of the License at
 *
 *      http://www.apache.org/licenses/LICENSE-2.0
 *
 * Unless required by applicable law or agreed to in writing, software
 * distributed under the License is distributed on an "AS IS" BASIS,
 * WITHOUT WARRANTIES OR CONDITIONS OF ANY KIND, either express or implied.
 * See the License for the specific language governing permissions and
 * limitations under the License.
 */

package com.android.server;

<<<<<<< HEAD
import java.io.FileDescriptor;
import java.io.PrintWriter;

import com.android.internal.app.ThemeUtils;

=======
>>>>>>> a34a64d2
import android.app.Notification;
import android.app.NotificationManager;
import android.app.PendingIntent;
import android.content.BroadcastReceiver;
import android.content.ContentResolver;
import android.content.Context;
import android.content.Intent;
import android.content.pm.IPackageDataObserver;
import android.content.pm.IPackageManager;
import android.content.pm.PackageManager;
import android.os.Binder;
import android.os.Environment;
import android.os.FileObserver;
import android.os.Handler;
import android.os.Message;
import android.os.Process;
import android.os.RemoteException;
import android.os.ServiceManager;
import android.os.StatFs;
import android.os.SystemClock;
import android.os.SystemProperties;
import android.os.UserHandle;
import android.os.storage.StorageManager;
import android.provider.Settings;
import android.text.format.Formatter;
import android.util.EventLog;
import android.util.Slog;
import android.util.TimeUtils;

import java.io.File;
import java.io.FileDescriptor;
import java.io.PrintWriter;

/**
 * This class implements a service to monitor the amount of disk
 * storage space on the device.  If the free storage on device is less
 * than a tunable threshold value (a secure settings parameter;
 * default 10%) a low memory notification is displayed to alert the
 * user. If the user clicks on the low memory notification the
 * Application Manager application gets launched to let the user free
 * storage space.
 *
 * Event log events: A low memory event with the free storage on
 * device in bytes is logged to the event log when the device goes low
 * on storage space.  The amount of free storage on the device is
 * periodically logged to the event log. The log interval is a secure
 * settings parameter with a default value of 12 hours.  When the free
 * storage differential goes below a threshold (again a secure
 * settings parameter with a default value of 2MB), the free memory is
 * logged to the event log.
 */
public class DeviceStorageMonitorService extends Binder {
    private static final String TAG = "DeviceStorageMonitorService";

    private static final boolean DEBUG = false;
    private static final boolean localLOGV = false;

    private static final int DEVICE_MEMORY_WHAT = 1;
    private static final int MONITOR_INTERVAL = 1; //in minutes
    private static final int LOW_MEMORY_NOTIFICATION_ID = 1;

    private static final int DEFAULT_FREE_STORAGE_LOG_INTERVAL_IN_MINUTES = 12*60; //in minutes
    private static final long DEFAULT_DISK_FREE_CHANGE_REPORTING_THRESHOLD = 2 * 1024 * 1024; // 2MB
    private static final long DEFAULT_CHECK_INTERVAL = MONITOR_INTERVAL*60*1000;

    private long mFreeMem;  // on /data
    private long mFreeMemAfterLastCacheClear;  // on /data
    private long mLastReportedFreeMem;
    private long mLastReportedFreeMemTime;
    private boolean mLowMemFlag=false;
    private boolean mMemFullFlag=false;
    private Context mContext;
<<<<<<< HEAD
    private Context mUiContext;
    private ContentResolver mContentResolver;
=======
    private ContentResolver mResolver;
>>>>>>> a34a64d2
    private long mTotalMemory;  // on /data
    private StatFs mDataFileStats;
    private StatFs mSystemFileStats;
    private StatFs mCacheFileStats;

    private static final File DATA_PATH = Environment.getDataDirectory();
    private static final File SYSTEM_PATH = Environment.getRootDirectory();
    private static final File CACHE_PATH = Environment.getDownloadCacheDirectory();

    private long mThreadStartTime = -1;
    private boolean mClearSucceeded = false;
    private boolean mClearingCache;
    private Intent mStorageLowIntent;
    private Intent mStorageOkIntent;
    private Intent mStorageFullIntent;
    private Intent mStorageNotFullIntent;
    private CachePackageDataObserver mClearCacheObserver;
    private final CacheFileDeletedObserver mCacheFileDeletedObserver;
    private static final int _TRUE = 1;
    private static final int _FALSE = 0;
    // This is the raw threshold that has been set at which we consider
    // storage to be low.
    private long mMemLowThreshold;
    // This is the threshold at which we start trying to flush caches
    // to get below the low threshold limit.  It is less than the low
    // threshold; we will allow storage to get a bit beyond the limit
    // before flushing and checking if we are actually low.
    private long mMemCacheStartTrimThreshold;
    // This is the threshold that we try to get to when deleting cache
    // files.  This is greater than the low threshold so that we will flush
    // more files than absolutely needed, to reduce the frequency that
    // flushing takes place.
    private long mMemCacheTrimToThreshold;
    private long mMemFullThreshold;

    /**
     * This string is used for ServiceManager access to this class.
     */
    public static final String SERVICE = "devicestoragemonitor";

    /**
    * Handler that checks the amount of disk space on the device and sends a
    * notification if the device runs low on disk space
    */
    Handler mHandler = new Handler() {
        @Override
        public void handleMessage(Message msg) {
            //don't handle an invalid message
            if (msg.what != DEVICE_MEMORY_WHAT) {
                Slog.e(TAG, "Will not process invalid message");
                return;
            }
            checkMemory(msg.arg1 == _TRUE);
        }
    };

    class CachePackageDataObserver extends IPackageDataObserver.Stub {
        public void onRemoveCompleted(String packageName, boolean succeeded) {
            mClearSucceeded = succeeded;
            mClearingCache = false;
            if(localLOGV) Slog.i(TAG, " Clear succeeded:"+mClearSucceeded
                    +", mClearingCache:"+mClearingCache+" Forcing memory check");
            postCheckMemoryMsg(false, 0);
        }
    }

    private final void restatDataDir() {
        try {
            mDataFileStats.restat(DATA_PATH.getAbsolutePath());
            mFreeMem = (long) mDataFileStats.getAvailableBlocks() *
                mDataFileStats.getBlockSize();
        } catch (IllegalArgumentException e) {
            // use the old value of mFreeMem
        }
        // Allow freemem to be overridden by debug.freemem for testing
        String debugFreeMem = SystemProperties.get("debug.freemem");
        if (!"".equals(debugFreeMem)) {
            mFreeMem = Long.parseLong(debugFreeMem);
        }
        // Read the log interval from secure settings
        long freeMemLogInterval = Settings.Global.getLong(mResolver,
                Settings.Global.SYS_FREE_STORAGE_LOG_INTERVAL,
                DEFAULT_FREE_STORAGE_LOG_INTERVAL_IN_MINUTES)*60*1000;
        //log the amount of free memory in event log
        long currTime = SystemClock.elapsedRealtime();
        if((mLastReportedFreeMemTime == 0) ||
           (currTime-mLastReportedFreeMemTime) >= freeMemLogInterval) {
            mLastReportedFreeMemTime = currTime;
            long mFreeSystem = -1, mFreeCache = -1;
            try {
                mSystemFileStats.restat(SYSTEM_PATH.getAbsolutePath());
                mFreeSystem = (long) mSystemFileStats.getAvailableBlocks() *
                    mSystemFileStats.getBlockSize();
            } catch (IllegalArgumentException e) {
                // ignore; report -1
            }
            try {
                mCacheFileStats.restat(CACHE_PATH.getAbsolutePath());
                mFreeCache = (long) mCacheFileStats.getAvailableBlocks() *
                    mCacheFileStats.getBlockSize();
            } catch (IllegalArgumentException e) {
                // ignore; report -1
            }
            EventLog.writeEvent(EventLogTags.FREE_STORAGE_LEFT,
                                mFreeMem, mFreeSystem, mFreeCache);
        }
        // Read the reporting threshold from secure settings
        long threshold = Settings.Global.getLong(mResolver,
                Settings.Global.DISK_FREE_CHANGE_REPORTING_THRESHOLD,
                DEFAULT_DISK_FREE_CHANGE_REPORTING_THRESHOLD);
        // If mFree changed significantly log the new value
        long delta = mFreeMem - mLastReportedFreeMem;
        if (delta > threshold || delta < -threshold) {
            mLastReportedFreeMem = mFreeMem;
            EventLog.writeEvent(EventLogTags.FREE_STORAGE_CHANGED, mFreeMem);
        }
    }

    private final void clearCache() {
        if (mClearCacheObserver == null) {
            // Lazy instantiation
            mClearCacheObserver = new CachePackageDataObserver();
        }
        mClearingCache = true;
        try {
            if (localLOGV) Slog.i(TAG, "Clearing cache");
            IPackageManager.Stub.asInterface(ServiceManager.getService("package")).
                    freeStorageAndNotify(mMemCacheTrimToThreshold, mClearCacheObserver);
        } catch (RemoteException e) {
            Slog.w(TAG, "Failed to get handle for PackageManger Exception: "+e);
            mClearingCache = false;
            mClearSucceeded = false;
        }
    }

    private final void checkMemory(boolean checkCache) {
        //if the thread that was started to clear cache is still running do nothing till its
        //finished clearing cache. Ideally this flag could be modified by clearCache
        // and should be accessed via a lock but even if it does this test will fail now and
        //hopefully the next time this flag will be set to the correct value.
        if(mClearingCache) {
            if(localLOGV) Slog.i(TAG, "Thread already running just skip");
            //make sure the thread is not hung for too long
            long diffTime = System.currentTimeMillis() - mThreadStartTime;
            if(diffTime > (10*60*1000)) {
                Slog.w(TAG, "Thread that clears cache file seems to run for ever");
            }
        } else {
            restatDataDir();
            if (localLOGV)  Slog.v(TAG, "freeMemory="+mFreeMem);

            //post intent to NotificationManager to display icon if necessary
            if (mFreeMem < mMemLowThreshold) {
                if (checkCache) {
                    // We are allowed to clear cache files at this point to
                    // try to get down below the limit, because this is not
                    // the initial call after a cache clear has been attempted.
                    // In this case we will try a cache clear if our free
                    // space has gone below the cache clear limit.
                    if (mFreeMem < mMemCacheStartTrimThreshold) {
                        // We only clear the cache if the free storage has changed
                        // a significant amount since the last time.
                        if ((mFreeMemAfterLastCacheClear-mFreeMem)
                                >= ((mMemLowThreshold-mMemCacheStartTrimThreshold)/4)) {
                            // See if clearing cache helps
                            // Note that clearing cache is asynchronous and so we do a
                            // memory check again once the cache has been cleared.
                            mThreadStartTime = System.currentTimeMillis();
                            mClearSucceeded = false;
                            clearCache();
                        }
                    }
                } else {
                    // This is a call from after clearing the cache.  Note
                    // the amount of free storage at this point.
                    mFreeMemAfterLastCacheClear = mFreeMem;
                    if (!mLowMemFlag) {
                        // We tried to clear the cache, but that didn't get us
                        // below the low storage limit.  Tell the user.
                        Slog.i(TAG, "Running low on memory. Sending notification");
                        sendNotification();
                        mLowMemFlag = true;
                    } else {
                        if (localLOGV) Slog.v(TAG, "Running low on memory " +
                                "notification already sent. do nothing");
                    }
                }
            } else {
                mFreeMemAfterLastCacheClear = mFreeMem;
                if (mLowMemFlag) {
                    Slog.i(TAG, "Memory available. Cancelling notification");
                    cancelNotification();
                    mLowMemFlag = false;
                }
            }
            if (mFreeMem < mMemFullThreshold) {
                if (!mMemFullFlag) {
                    sendFullNotification();
                    mMemFullFlag = true;
                }
            } else {
                if (mMemFullFlag) {
                    cancelFullNotification();
                    mMemFullFlag = false;
                }
            }
        }
        if(localLOGV) Slog.i(TAG, "Posting Message again");
        //keep posting messages to itself periodically
        postCheckMemoryMsg(true, DEFAULT_CHECK_INTERVAL);
    }

    private void postCheckMemoryMsg(boolean clearCache, long delay) {
        // Remove queued messages
        mHandler.removeMessages(DEVICE_MEMORY_WHAT);
        mHandler.sendMessageDelayed(mHandler.obtainMessage(DEVICE_MEMORY_WHAT,
                clearCache ?_TRUE : _FALSE, 0),
                delay);
    }

    /**
    * Constructor to run service. initializes the disk space threshold value
    * and posts an empty message to kickstart the process.
    */
    public DeviceStorageMonitorService(Context context) {
        mLastReportedFreeMemTime = 0;
        mContext = context;
<<<<<<< HEAD
        mContentResolver = mContext.getContentResolver();

        ThemeUtils.registerThemeChangeReceiver(mContext, new BroadcastReceiver() {
            @Override
            public void onReceive(Context content, Intent intent) {
                mUiContext = null;
            }
        });

=======
        mResolver = mContext.getContentResolver();
>>>>>>> a34a64d2
        //create StatFs object
        mDataFileStats = new StatFs(DATA_PATH.getAbsolutePath());
        mSystemFileStats = new StatFs(SYSTEM_PATH.getAbsolutePath());
        mCacheFileStats = new StatFs(CACHE_PATH.getAbsolutePath());
        //initialize total storage on device
        mTotalMemory = (long)mDataFileStats.getBlockCount() *
                        mDataFileStats.getBlockSize();
        mStorageLowIntent = new Intent(Intent.ACTION_DEVICE_STORAGE_LOW);
        mStorageLowIntent.addFlags(Intent.FLAG_RECEIVER_REGISTERED_ONLY_BEFORE_BOOT);
        mStorageOkIntent = new Intent(Intent.ACTION_DEVICE_STORAGE_OK);
        mStorageOkIntent.addFlags(Intent.FLAG_RECEIVER_REGISTERED_ONLY_BEFORE_BOOT);
        mStorageFullIntent = new Intent(Intent.ACTION_DEVICE_STORAGE_FULL);
        mStorageFullIntent.addFlags(Intent.FLAG_RECEIVER_REGISTERED_ONLY_BEFORE_BOOT);
        mStorageNotFullIntent = new Intent(Intent.ACTION_DEVICE_STORAGE_NOT_FULL);
        mStorageNotFullIntent.addFlags(Intent.FLAG_RECEIVER_REGISTERED_ONLY_BEFORE_BOOT);

        // cache storage thresholds
        final StorageManager sm = StorageManager.from(context);
        mMemLowThreshold = sm.getStorageLowBytes(DATA_PATH);
        mMemFullThreshold = sm.getStorageFullBytes(DATA_PATH);

        mMemCacheStartTrimThreshold = ((mMemLowThreshold*3)+mMemFullThreshold)/4;
        mMemCacheTrimToThreshold = mMemLowThreshold
                + ((mMemLowThreshold-mMemCacheStartTrimThreshold)*2);
        mFreeMemAfterLastCacheClear = mTotalMemory;
        checkMemory(true);

        mCacheFileDeletedObserver = new CacheFileDeletedObserver();
        mCacheFileDeletedObserver.startWatching();
    }

    /**
    * This method sends a notification to NotificationManager to display
    * an error dialog indicating low disk space and launch the Installer
    * application
    */
    private final void sendNotification() {
        if(localLOGV) Slog.i(TAG, "Sending low memory notification");
        //log the event to event log with the amount of free storage(in bytes) left on the device
        EventLog.writeEvent(EventLogTags.LOW_STORAGE, mFreeMem);
        //  Pack up the values and broadcast them to everyone
        Intent lowMemIntent = new Intent(Environment.isExternalStorageEmulated()
                ? Settings.ACTION_INTERNAL_STORAGE_SETTINGS
                : Intent.ACTION_MANAGE_PACKAGE_STORAGE);
        lowMemIntent.putExtra("memory", mFreeMem);
        lowMemIntent.addFlags(Intent.FLAG_ACTIVITY_NEW_TASK);
        NotificationManager mNotificationMgr =
                (NotificationManager)mContext.getSystemService(
                        Context.NOTIFICATION_SERVICE);
        CharSequence title = mContext.getText(
                com.android.internal.R.string.low_internal_storage_view_title);
        CharSequence details = mContext.getText(
                com.android.internal.R.string.low_internal_storage_view_text);
        PendingIntent intent = PendingIntent.getActivityAsUser(mContext, 0,  lowMemIntent, 0,
                null, UserHandle.CURRENT);
        Notification notification = new Notification();
        notification.icon = com.android.internal.R.drawable.stat_notify_disk_full;
        notification.tickerText = title;
        notification.flags |= Notification.FLAG_NO_CLEAR;
        notification.setLatestEventInfo(getUiContext(), title, details, intent);
        mNotificationMgr.notifyAsUser(null, LOW_MEMORY_NOTIFICATION_ID, notification,
                UserHandle.ALL);
        mContext.sendStickyBroadcastAsUser(mStorageLowIntent, UserHandle.ALL);
    }

    /**
     * Cancels low storage notification and sends OK intent.
     */
    private final void cancelNotification() {
        if(localLOGV) Slog.i(TAG, "Canceling low memory notification");
        NotificationManager mNotificationMgr =
                (NotificationManager)mContext.getSystemService(
                        Context.NOTIFICATION_SERVICE);
        //cancel notification since memory has been freed
        mNotificationMgr.cancelAsUser(null, LOW_MEMORY_NOTIFICATION_ID, UserHandle.ALL);

        mContext.removeStickyBroadcastAsUser(mStorageLowIntent, UserHandle.ALL);
        mContext.sendBroadcastAsUser(mStorageOkIntent, UserHandle.ALL);
    }

    /**
     * Send a notification when storage is full.
     */
    private final void sendFullNotification() {
        if(localLOGV) Slog.i(TAG, "Sending memory full notification");
        mContext.sendStickyBroadcastAsUser(mStorageFullIntent, UserHandle.ALL);
    }

    /**
     * Cancels memory full notification and sends "not full" intent.
     */
    private final void cancelFullNotification() {
        if(localLOGV) Slog.i(TAG, "Canceling memory full notification");
        mContext.removeStickyBroadcastAsUser(mStorageFullIntent, UserHandle.ALL);
        mContext.sendBroadcastAsUser(mStorageNotFullIntent, UserHandle.ALL);
    }

    public void updateMemory() {
        int callingUid = getCallingUid();
        if(callingUid != Process.SYSTEM_UID) {
            return;
        }
        // force an early check
        postCheckMemoryMsg(true, 0);
    }

    /**
     * Callable from other things in the system service to obtain the low memory
     * threshold.
     * 
     * @return low memory threshold in bytes
     */
    public long getMemoryLowThreshold() {
        return mMemLowThreshold;
    }

    /**
     * Callable from other things in the system process to check whether memory
     * is low.
     * 
     * @return true is memory is low
     */
    public boolean isMemoryLow() {
        return mLowMemFlag;
    }

    public static class CacheFileDeletedObserver extends FileObserver {
        public CacheFileDeletedObserver() {
            super(Environment.getDownloadCacheDirectory().getAbsolutePath(), FileObserver.DELETE);
        }

        @Override
        public void onEvent(int event, String path) {
            EventLogTags.writeCacheFileDeleted(path);
        }
    }

    @Override
    protected void dump(FileDescriptor fd, PrintWriter pw, String[] args) {
        if (mContext.checkCallingOrSelfPermission(android.Manifest.permission.DUMP)
                != PackageManager.PERMISSION_GRANTED) {

            pw.println("Permission Denial: can't dump " + SERVICE + " from from pid="
                    + Binder.getCallingPid()
                    + ", uid=" + Binder.getCallingUid());
            return;
        }

        pw.println("Current DeviceStorageMonitor state:");
        pw.print("  mFreeMem="); pw.print(Formatter.formatFileSize(mContext, mFreeMem));
                pw.print(" mTotalMemory=");
                pw.println(Formatter.formatFileSize(mContext, mTotalMemory));
        pw.print("  mFreeMemAfterLastCacheClear=");
                pw.println(Formatter.formatFileSize(mContext, mFreeMemAfterLastCacheClear));
        pw.print("  mLastReportedFreeMem=");
                pw.print(Formatter.formatFileSize(mContext, mLastReportedFreeMem));
                pw.print(" mLastReportedFreeMemTime=");
                TimeUtils.formatDuration(mLastReportedFreeMemTime, SystemClock.elapsedRealtime(), pw);
                pw.println();
        pw.print("  mLowMemFlag="); pw.print(mLowMemFlag);
                pw.print(" mMemFullFlag="); pw.println(mMemFullFlag);
        pw.print("  mClearSucceeded="); pw.print(mClearSucceeded);
                pw.print(" mClearingCache="); pw.println(mClearingCache);
        pw.print("  mMemLowThreshold=");
                pw.print(Formatter.formatFileSize(mContext, mMemLowThreshold));
                pw.print(" mMemFullThreshold=");
                pw.println(Formatter.formatFileSize(mContext, mMemFullThreshold));
        pw.print("  mMemCacheStartTrimThreshold=");
                pw.print(Formatter.formatFileSize(mContext, mMemCacheStartTrimThreshold));
                pw.print(" mMemCacheTrimToThreshold=");
                pw.println(Formatter.formatFileSize(mContext, mMemCacheTrimToThreshold));
    }

    private Context getUiContext() {
        if (mUiContext == null) {
            mUiContext = ThemeUtils.createUiContext(mContext);
        }
        return mUiContext != null ? mUiContext : mContext;
    }
}<|MERGE_RESOLUTION|>--- conflicted
+++ resolved
@@ -16,14 +16,8 @@
 
 package com.android.server;
 
-<<<<<<< HEAD
-import java.io.FileDescriptor;
-import java.io.PrintWriter;
-
 import com.android.internal.app.ThemeUtils;
 
-=======
->>>>>>> a34a64d2
 import android.app.Notification;
 import android.app.NotificationManager;
 import android.app.PendingIntent;
@@ -96,12 +90,7 @@
     private boolean mLowMemFlag=false;
     private boolean mMemFullFlag=false;
     private Context mContext;
-<<<<<<< HEAD
     private Context mUiContext;
-    private ContentResolver mContentResolver;
-=======
-    private ContentResolver mResolver;
->>>>>>> a34a64d2
     private long mTotalMemory;  // on /data
     private StatFs mDataFileStats;
     private StatFs mSystemFileStats;
@@ -329,8 +318,7 @@
     public DeviceStorageMonitorService(Context context) {
         mLastReportedFreeMemTime = 0;
         mContext = context;
-<<<<<<< HEAD
-        mContentResolver = mContext.getContentResolver();
+        mResolver = mContext.getContentResolver();
 
         ThemeUtils.registerThemeChangeReceiver(mContext, new BroadcastReceiver() {
             @Override
@@ -339,9 +327,6 @@
             }
         });
 
-=======
-        mResolver = mContext.getContentResolver();
->>>>>>> a34a64d2
         //create StatFs object
         mDataFileStats = new StatFs(DATA_PATH.getAbsolutePath());
         mSystemFileStats = new StatFs(SYSTEM_PATH.getAbsolutePath());
