--- conflicted
+++ resolved
@@ -446,11 +446,7 @@
                 waitingApns = buildWaitingApns();
                 if (waitingApns.isEmpty()) {
                     if (DBG) log("No APN found");
-<<<<<<< HEAD
-                    notifyNoData(GsmDataConnection.FailCause.MISSING_UKNOWN_APN);
-=======
-                    notifyNoData(DataConnection.FailCause.MISSING_UNKNOWN_APN);
->>>>>>> e25863c9
+                    notifyNoData(GsmDataConnection.FailCause.MISSING_UNKNOWN_APN);
                     return false;
                 } else {
                     log ("Create from allApns : " + apnListToString(allApns));
@@ -1278,11 +1274,7 @@
         if (allApns.isEmpty()) {
             if (DBG) log("No APN found for carrier: " + operator);
             preferredApn = null;
-<<<<<<< HEAD
-            notifyNoData(GsmDataConnection.FailCause.MISSING_UKNOWN_APN);
-=======
-            notifyNoData(DataConnection.FailCause.MISSING_UNKNOWN_APN);
->>>>>>> e25863c9
+            notifyNoData(GsmDataConnection.FailCause.MISSING_UNKNOWN_APN);
         } else {
             preferredApn = getPreferredApn();
             Log.d(LOG_TAG, "Get PreferredAPN");
