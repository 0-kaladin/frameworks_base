/*
 * Copyright (C) 2012 The Android Open Source Project
 *
 * Licensed under the Apache License, Version 2.0 (the "License");
 * you may not use this file except in compliance with the License.
 * You may obtain a copy of the License at
 *
 *      http://www.apache.org/licenses/LICENSE-2.0
 *
 * Unless required by applicable law or agreed to in writing, software
 * distributed under the License is distributed on an "AS IS" BASIS,
 * WITHOUT WARRANTIES OR CONDITIONS OF ANY KIND, either express or implied.
 * See the License for the specific language governing permissions and
 * limitations under the License.
 */

package com.android.systemui.statusbar.phone;

import android.content.Context;
import android.content.ContentResolver;
import android.content.res.Resources;
import android.graphics.Canvas;
import android.graphics.drawable.Drawable;
import android.provider.Settings;
import android.util.AttributeSet;
import android.util.EventLog;
import android.util.Slog;
import android.view.MotionEvent;
import android.view.View;
<<<<<<< HEAD
import android.database.ContentObserver;
import android.net.Uri;
import android.os.Handler;
=======
import android.view.accessibility.AccessibilityEvent;
>>>>>>> a34a64d2

import com.android.systemui.EventLogTags;
import com.android.systemui.R;
import com.android.systemui.statusbar.GestureRecorder;

public class NotificationPanelView extends PanelView {
    public static final boolean DEBUG_GESTURES = true;

    private static final float STATUS_BAR_SETTINGS_FLIP_PERCENTAGE_RIGHT = 0.15f;
    private static final float STATUS_BAR_SETTINGS_FLIP_PERCENTAGE_LEFT = 0.85f;

    Drawable mHandleBar;
    int mHandleBarHeight;
    View mHandleView;
    int mFingers;
    PhoneStatusBar mStatusBar;
    boolean mOkToFlip;
    boolean mFastToggleEnabled;
    int mFastTogglePos;
    ContentObserver mEnableObserver;
    ContentObserver mChangeSideObserver;
    int mToggleStyle;
    Handler mHandler = new Handler();

    public NotificationPanelView(Context context, AttributeSet attrs) {
        super(context, attrs);
    }

    public void setStatusBar(PhoneStatusBar bar) {
        mStatusBar = bar;
    }

    @Override
    protected void onFinishInflate() {
        super.onFinishInflate();

        Resources resources = getContext().getResources();
        mHandleBar = resources.getDrawable(R.drawable.status_bar_close);
        mHandleBarHeight = resources.getDimensionPixelSize(R.dimen.close_handle_height);
        mHandleView = findViewById(R.id.handle);
<<<<<<< HEAD

        setContentDescription(resources.getString(
                R.string.accessibility_desc_notification_shade));

        final ContentResolver resolver = getContext().getContentResolver();
        mEnableObserver = new ContentObserver(mHandler) {
            @Override
            public void onChange(boolean selfChange) {
                mFastToggleEnabled = Settings.System.getBoolean(resolver,
                        Settings.System.FAST_TOGGLE, false);
                mToggleStyle = Settings.System.getInt(resolver,
                        Settings.System.TOGGLES_STYLE, 0);
            }
        };

        mChangeSideObserver = new ContentObserver(mHandler) {
            @Override
            public void onChange(boolean selfChange) {
                mFastTogglePos = Settings.System.getInt(resolver,
                        Settings.System.CHOOSE_FASTTOGGLE_SIDE, 1);
            }
        };

        // Initialization
        mFastToggleEnabled = Settings.System.getBoolean(resolver,
                Settings.System.FAST_TOGGLE, false);
        mFastTogglePos = Settings.System.getInt(resolver,
                Settings.System.CHOOSE_FASTTOGGLE_SIDE, 1);
        mToggleStyle = Settings.System.getInt(resolver,
                Settings.System.TOGGLES_STYLE, 0);

        resolver.registerContentObserver(
                Settings.System.getUriFor(Settings.System.FAST_TOGGLE),
                true, mEnableObserver);
        resolver.registerContentObserver(
                Settings.System.getUriFor(Settings.System.TOGGLES_STYLE),
                true, mEnableObserver);

        resolver.registerContentObserver(
                Settings.System.getUriFor(Settings.System.CHOOSE_FASTTOGGLE_SIDE),
                true, mChangeSideObserver);
    }

    @Override
    protected void onDetachedFromWindow() {
        getContext().getContentResolver().unregisterContentObserver(mEnableObserver);
        getContext().getContentResolver().unregisterContentObserver(mChangeSideObserver);
        super.onDetachedFromWindow();
=======
>>>>>>> a34a64d2
    }

    @Override
    public void fling(float vel, boolean always) {
        GestureRecorder gr =
                ((PhoneStatusBarView) mBar).mBar.getGestureRecorder();
        if (gr != null) {
            gr.tag(
                "fling " + ((vel > 0) ? "open" : "closed"),
                "notifications,v=" + vel);
        }
        super.fling(vel, always);
    }

<<<<<<< HEAD
    // We draw the handle ourselves so that it's
    // always glued to the bottom of the window.
=======
    @Override
    public boolean dispatchPopulateAccessibilityEvent(AccessibilityEvent event) {
        if (event.getEventType() == AccessibilityEvent.TYPE_WINDOW_STATE_CHANGED) {
            event.getText()
                    .add(getContext().getString(R.string.accessibility_desc_notification_shade));
            return true;
        }

        return super.dispatchPopulateAccessibilityEvent(event);
    }

    // We draw the handle ourselves so that it's always glued to the bottom of the window.
>>>>>>> a34a64d2
    @Override
    protected void onLayout(boolean changed, int left, int top, int right, int bottom) {
        super.onLayout(changed, left, top, right, bottom);
        if (changed) {
            final int pl = getPaddingLeft();
            final int pr = getPaddingRight();
            mHandleBar.setBounds(pl, 0, getWidth() - pr, (int) mHandleBarHeight);
        }
    }

    @Override
    public void draw(Canvas canvas) {
        super.draw(canvas);
        final int off = (int) (getHeight() - mHandleBarHeight - getPaddingBottom());
        canvas.translate(0, off);
        mHandleBar.setState(mHandleView.getDrawableState());
        mHandleBar.draw(canvas);
        canvas.translate(0, -off);
    }

    @Override
    public boolean onTouchEvent(MotionEvent event) {
<<<<<<< HEAD
        if (PhoneStatusBar.SETTINGS_DRAG_SHORTCUT
                && mStatusBar.mHasFlipSettings) {
            boolean shouldFlip = false;

=======
        if (DEBUG_GESTURES) {
            if (event.getActionMasked() != MotionEvent.ACTION_MOVE) {
                EventLog.writeEvent(EventLogTags.SYSUI_NOTIFICATIONPANEL_TOUCH,
                       event.getActionMasked(), (int) event.getX(), (int) event.getY());
            }
        }
        if (PhoneStatusBar.SETTINGS_DRAG_SHORTCUT && mStatusBar.mHasFlipSettings) {
>>>>>>> a34a64d2
            switch (event.getActionMasked()) {
                case MotionEvent.ACTION_DOWN:
                    mOkToFlip = getExpandedHeight() == 0;
                    if(mToggleStyle != 0) {
                        // don't allow settings panel with non-tile toggles
                        shouldFlip = false;
                        break;
                    }
                    if (mFastTogglePos == 1) {
                        if ((event.getX(0) > getWidth()
                                * (1.0f - STATUS_BAR_SETTINGS_FLIP_PERCENTAGE_RIGHT)
                                && mFastToggleEnabled)
                            || (mStatusBar.skipToSettingsPanel())
                                && !mFastToggleEnabled) {
                            shouldFlip = true;
                        }
                    } else if (mFastTogglePos == 2) {
                        if ((event.getX(0) < getWidth()
                                * (1.0f - STATUS_BAR_SETTINGS_FLIP_PERCENTAGE_LEFT)
                                && mFastToggleEnabled)
                            || (mStatusBar.skipToSettingsPanel())
                                && !mFastToggleEnabled) {
                            shouldFlip = true;
                        }
                    }
                    break;

                case MotionEvent.ACTION_POINTER_DOWN:
                    if (mOkToFlip) {
                        float miny = event.getY(0);
                        float maxy = miny;
                        for (int i=1; i<event.getPointerCount(); i++) {
                            final float y = event.getY(i);
                            if (y < miny) miny = y;
                            if (y > maxy) maxy = y;
                        }
                        if (maxy - miny < mHandleBarHeight) {
                            shouldFlip = true;
                        }
                    }
                    break;
            }
            if(mOkToFlip && shouldFlip) {
                if (getMeasuredHeight() < mHandleBarHeight) {
                    mStatusBar.switchToSettings();
                } else {
                    mStatusBar.flipToSettings();
                }
                mOkToFlip = false;
            }
        }
        return mHandleView.dispatchTouchEvent(event);
    }
}<|MERGE_RESOLUTION|>--- conflicted
+++ resolved
@@ -27,13 +27,10 @@
 import android.util.Slog;
 import android.view.MotionEvent;
 import android.view.View;
-<<<<<<< HEAD
 import android.database.ContentObserver;
 import android.net.Uri;
 import android.os.Handler;
-=======
 import android.view.accessibility.AccessibilityEvent;
->>>>>>> a34a64d2
 
 import com.android.systemui.EventLogTags;
 import com.android.systemui.R;
@@ -74,10 +71,6 @@
         mHandleBar = resources.getDrawable(R.drawable.status_bar_close);
         mHandleBarHeight = resources.getDimensionPixelSize(R.dimen.close_handle_height);
         mHandleView = findViewById(R.id.handle);
-<<<<<<< HEAD
-
-        setContentDescription(resources.getString(
-                R.string.accessibility_desc_notification_shade));
 
         final ContentResolver resolver = getContext().getContentResolver();
         mEnableObserver = new ContentObserver(mHandler) {
@@ -123,8 +116,6 @@
         getContext().getContentResolver().unregisterContentObserver(mEnableObserver);
         getContext().getContentResolver().unregisterContentObserver(mChangeSideObserver);
         super.onDetachedFromWindow();
-=======
->>>>>>> a34a64d2
     }
 
     @Override
@@ -139,10 +130,6 @@
         super.fling(vel, always);
     }
 
-<<<<<<< HEAD
-    // We draw the handle ourselves so that it's
-    // always glued to the bottom of the window.
-=======
     @Override
     public boolean dispatchPopulateAccessibilityEvent(AccessibilityEvent event) {
         if (event.getEventType() == AccessibilityEvent.TYPE_WINDOW_STATE_CHANGED) {
@@ -155,7 +142,6 @@
     }
 
     // We draw the handle ourselves so that it's always glued to the bottom of the window.
->>>>>>> a34a64d2
     @Override
     protected void onLayout(boolean changed, int left, int top, int right, int bottom) {
         super.onLayout(changed, left, top, right, bottom);
@@ -178,12 +164,6 @@
 
     @Override
     public boolean onTouchEvent(MotionEvent event) {
-<<<<<<< HEAD
-        if (PhoneStatusBar.SETTINGS_DRAG_SHORTCUT
-                && mStatusBar.mHasFlipSettings) {
-            boolean shouldFlip = false;
-
-=======
         if (DEBUG_GESTURES) {
             if (event.getActionMasked() != MotionEvent.ACTION_MOVE) {
                 EventLog.writeEvent(EventLogTags.SYSUI_NOTIFICATIONPANEL_TOUCH,
@@ -191,7 +171,8 @@
             }
         }
         if (PhoneStatusBar.SETTINGS_DRAG_SHORTCUT && mStatusBar.mHasFlipSettings) {
->>>>>>> a34a64d2
+            boolean shouldFlip = false;
+
             switch (event.getActionMasked()) {
                 case MotionEvent.ACTION_DOWN:
                     mOkToFlip = getExpandedHeight() == 0;
