/*
 * Copyright (C) 2010 The Android Open Source Project
 *
 * Licensed under the Apache License, Version 2.0 (the "License");
 * you may not use this file except in compliance with the License.
 * You may obtain a copy of the License at
 *
 *      http://www.apache.org/licenses/LICENSE-2.0
 *
 * Unless required by applicable law or agreed to in writing, software
 * distributed under the License is distributed on an "AS IS" BASIS,
 * WITHOUT WARRANTIES OR CONDITIONS OF ANY KIND, either express or implied.
 * See the License for the specific language governing permissions and
 * limitations under the License.
 */

package com.android.systemui.statusbar.tablet;

import android.animation.Animator;
import android.animation.AnimatorListenerAdapter;
import android.animation.LayoutTransition;
import android.animation.ObjectAnimator;
import android.app.ActivityManager;
import android.app.ActivityManagerNative;
import android.app.Notification;
import android.app.PendingIntent;
import android.app.StatusBarManager;
import android.service.notification.StatusBarNotification;
import android.content.BroadcastReceiver;
import android.content.ContentResolver;
import android.content.Context;
import android.content.Intent;
import android.content.IntentFilter;
import android.content.SharedPreferences;
import android.content.res.Configuration;
import android.content.res.CustomTheme;
import android.content.res.Resources;
import android.database.ContentObserver;
import android.graphics.PixelFormat;
import android.graphics.Point;
import android.graphics.drawable.Drawable;
import android.graphics.drawable.LayerDrawable;
import android.inputmethodservice.InputMethodService;
import android.os.Handler;
import android.os.IBinder;
import android.os.Message;
import android.os.RemoteException;
import android.os.ServiceManager;
import android.os.UserHandle;
import android.provider.Settings;
import android.text.TextUtils;
import android.util.Log;
import android.util.Pair;
import android.util.Slog;
import android.view.Display;
import android.view.Gravity;
import android.view.HapticFeedbackConstants;
import android.view.IWindowManager;
import android.view.KeyEvent;
import android.view.MotionEvent;
import android.view.SoundEffectConstants;
import android.view.VelocityTracker;
import android.view.View;
import android.view.ViewConfiguration;
import android.view.ViewGroup;
import android.view.ViewGroup.LayoutParams;
import android.view.WindowManager;
import android.view.WindowManager.BadTokenException;
import android.view.accessibility.AccessibilityEvent;
import android.view.animation.AccelerateInterpolator;
import android.widget.ImageView;
import android.widget.LinearLayout;
import android.widget.ScrollView;
import android.widget.TextView;

import com.android.internal.statusbar.StatusBarIcon;
import com.android.systemui.R;
import com.android.systemui.aokp.AwesomeAction;
import com.android.systemui.statusbar.BaseStatusBar;
import com.android.systemui.statusbar.CommandQueue;
import com.android.systemui.statusbar.DoNotDisturb;
import com.android.systemui.statusbar.GestureCatcherView;
import com.android.systemui.statusbar.NotificationData;
import com.android.systemui.statusbar.NotificationData.Entry;
import com.android.systemui.statusbar.NavigationBarView;
import com.android.systemui.statusbar.SignalClusterView;
import com.android.systemui.statusbar.StatusBarIconView;

import com.android.systemui.statusbar.policy.BatteryController;
import com.android.systemui.statusbar.policy.BluetoothController;
import com.android.systemui.statusbar.policy.CompatModeButton;
import com.android.systemui.statusbar.policy.LocationController;
import com.android.systemui.statusbar.policy.NetworkController;
import com.android.systemui.statusbar.policy.NotificationRowLayout;
import com.android.systemui.statusbar.policy.Prefs;

import java.io.FileDescriptor;
import java.io.IOException;
import java.io.PrintWriter;
import java.util.ArrayList;

public class TabletStatusBar extends BaseStatusBar implements
        InputMethodsPanel.OnHardKeyboardEnabledChangeListener {
    public static final boolean DEBUG = false;
    public static final boolean DEBUG_COMPAT_HELP = false;
    public static final String TAG = "TabletStatusBar";


    public static final int MSG_OPEN_NOTIFICATION_PANEL = 1000;
    public static final int MSG_CLOSE_NOTIFICATION_PANEL = 1001;
    public static final int MSG_OPEN_NOTIFICATION_PEEK = 1002;
    public static final int MSG_CLOSE_NOTIFICATION_PEEK = 1003;
    // 1020-1029 reserved for BaseStatusBar
    public static final int MSG_SHOW_CHROME = 1030;
    public static final int MSG_HIDE_CHROME = 1031;
    public static final int MSG_OPEN_INPUT_METHODS_PANEL = 1040;
    public static final int MSG_CLOSE_INPUT_METHODS_PANEL = 1041;
    public static final int MSG_OPEN_COMPAT_MODE_PANEL = 1050;
    public static final int MSG_CLOSE_COMPAT_MODE_PANEL = 1051;
    public static final int MSG_STOP_TICKER = 2000;

    // Fitts' Law assistance for LatinIME; see policy.EventHole
    private static final boolean FAKE_SPACE_BAR = true;

    // Notification "peeking" (flyover preview of individual notifications)
    final static int NOTIFICATION_PEEK_HOLD_THRESH = 200; // ms
    final static int NOTIFICATION_PEEK_FADE_DELAY = 3000; // ms

    private static final int NOTIFICATION_PRIORITY_MULTIPLIER = 10; // see NotificationManagerService
    private static final int HIDE_ICONS_BELOW_SCORE = Notification.PRIORITY_LOW * NOTIFICATION_PRIORITY_MULTIPLIER;

    // used for calculating weights of Nav controls & Notification Area:
    private static final float NAVBAR_MIN_LAND = 40f;
    private static final float NAVBAR_MIN_PORTRAIT = 35f;
    private static final float NAVBAR_MAX_LAND = 65f;
    private static final float NAVBAR_MAX_PORTRAIT = 60f;
    private static final float NAVBAR_BUTTON_WEIGHT_LAND = 10f;
    private static final float NAVBAR_BUTTON_WEIGHT_PORTRAIT = 15f;
    private static final float NAVBAR_BASE_AVAIL = 95f;
    // using 100% as total bar length.  5% is used for space bar in the initial layout.
    // that leaves 95% avail for NavBar & Notification area.

        // The height of the bar, as definied by the build.  It may be taller if we're plugged
    // into hdmi.
    int mNaturalBarHeight = -1;
    int mUserBarHeight , mUserBarHeightLand = -1;
    int mIconSize = -1;
    int mIconHPadding = -1;
    int mNavIconWidth = -1;
    int mMenuNavIconWidth = -1;
    int mNumberOfButtons = 3;
    float mWidthLand = 0f;
    float mWidthPort = 0f;
    private int mMaxNotificationIcons = 5;

    TabletStatusBarView mStatusBarView;
    View mNotificationArea;
    View mNotificationTrigger;
    NotificationIconArea mNotificationIconArea;
    ViewGroup mNavigationArea;
    ViewGroup mNotificationHolder;

    boolean mNotificationDNDMode;
    NotificationData.Entry mNotificationDNDDummyEntry;

    private boolean mAltBackButtonEnabledForIme;

    // AutoHide SystemBar
    private boolean mNavBarAutoHide = false;
    private GestureCatcherView mGesturePanel;
    private boolean mAutoHideVisible = false;
    private int mAutoHideTimeOut = 3000;
    private boolean mLockscreenOn;
    private IWindowManager mWm;

    NavigationBarView mNavBarView;

    ViewGroup mFeedbackIconArea; // notification icons, IME icon, compat icon
    InputMethodButton mInputMethodSwitchButton;
    CompatModeButton mCompatModeButton;

    NotificationPanel mNotificationPanel;
    WindowManager.LayoutParams mNotificationPanelParams;
    NotificationPeekPanel mNotificationPeekWindow;
    ViewGroup mNotificationPeekRow;
    int mNotificationPeekIndex;
    IBinder mNotificationPeekKey;
    LayoutTransition mNotificationPeekScrubLeft, mNotificationPeekScrubRight;

    int mNotificationPeekTapDuration;
    int mNotificationFlingVelocity;

    BluetoothController mBluetoothController;
    LocationController mLocationController;
    NetworkController mNetworkController;
    BatteryController mBatteryController;
    DoNotDisturb mDoNotDisturb;

    ViewGroup mBarContents;

    // hide system chrome ("lights out") support
    View mShadow;

    NotificationIconArea.IconLayout mIconLayout;

    TabletTicker mTicker;

    View mFakeSpaceBar;
    KeyEvent mSpaceBarKeyEvent = null;

    View mCompatibilityHelpDialog = null;

    // for disabling the status bar
    int mDisabled = 0;

    private InputMethodsPanel mInputMethodsPanel;
    private CompatModePanel mCompatModePanel;

    private int mSystemUiVisibility = 0;

    private int mNavigationIconHints = 0;

    private int shortClick = 0;
    private int longClick = 1;
    private int doubleClick = 2;
    private int doubleClickCounter = 0;
    public String[] mClockActions = new String[3];
    private boolean mClockDoubleClicked;
    private View mDateTimeView;

    public Context getContext() { return mContext; }

    @Override
    protected void createAndAddWindows() {
        if (mStatusBarView == null) { // We may have already created this due to AutoHide.
            final View sb = makeStatusBarView();
        }
        if (mNavBarAutoHide) {
            setupAutoHide();
        }
        if (!mNavBarAutoHide) {
            addStatusBarWindow();
        }
        addPanelWindows();
    }

    private void addStatusBarWindow() {

        mWindowManager.addView(mStatusBarView, getSystemBarLayoutParams());
    }

    private WindowManager.LayoutParams getSystemBarLayoutParams() {
        final WindowManager.LayoutParams lp = new WindowManager.LayoutParams(
                ViewGroup.LayoutParams.MATCH_PARENT,
                ViewGroup.LayoutParams.MATCH_PARENT,
                WindowManager.LayoutParams.TYPE_NAVIGATION_BAR,
                WindowManager.LayoutParams.FLAG_NOT_FOCUSABLE
                    | WindowManager.LayoutParams.FLAG_TOUCHABLE_WHEN_WAKING
                    | WindowManager.LayoutParams.FLAG_SPLIT_TOUCH,
                PixelFormat.TRANSPARENT);

        // We explicitly leave FLAG_HARDWARE_ACCELERATED out of the flags.  The status bar occupies
        // very little screen real-estate and is updated fairly frequently.  By using CPU rendering
        // for the status bar, we prevent the GPU from having to wake up just to do these small
        // updates, which should help keep power consumption down.
        lp.gravity = getStatusBarGravity();
        lp.setTitle("SystemBar");
        lp.packageName = mContext.getPackageName();
        return lp;
    }

    // last theme that was applied in order to detect theme change (as opposed
    // to some other configuration change).
    CustomTheme mCurrentTheme;
    private boolean mRecreating = false;


    protected void addPanelWindows() {
        final Context context = mContext;
        final Resources res = mContext.getResources();

        // Notification Panel
        mNotificationPanel = (NotificationPanel)View.inflate(context,
                R.layout.system_bar_notification_panel, null);
        mNotificationPanel.setBar(this);
        mNotificationPanel.show(false, false);
        mNotificationPanel.setOnTouchListener(
                new TouchOutsideListener(MSG_CLOSE_NOTIFICATION_PANEL, mNotificationPanel));

        // Bt
        mBluetoothController.addIconView(
                (ImageView)mNotificationPanel.findViewById(R.id.bluetooth));

        // network icons: either a combo icon that switches between mobile and data, or distinct
        // mobile and data icons
        final ImageView mobileRSSI =
                (ImageView)mNotificationPanel.findViewById(R.id.mobile_signal);
        if (mobileRSSI != null) {
            mNetworkController.addPhoneSignalIconView(mobileRSSI);
        }
        final ImageView wifiRSSI =
                (ImageView)mNotificationPanel.findViewById(R.id.wifi_signal);
        if (wifiRSSI != null) {
            mNetworkController.addWifiIconView(wifiRSSI);
        }
        mNetworkController.addWifiLabelView(
                (TextView)mNotificationPanel.findViewById(R.id.wifi_text));

        mNetworkController.addDataTypeIconView(
                (ImageView)mNotificationPanel.findViewById(R.id.mobile_type));
        mNetworkController.addMobileLabelView(
                (TextView)mNotificationPanel.findViewById(R.id.mobile_text));
        mNetworkController.addCombinedLabelView(
                (TextView)mBarContents.findViewById(R.id.network_text));

        mStatusBarView.setIgnoreChildren(0, mNotificationTrigger, mNotificationPanel);

        WindowManager.LayoutParams lp = mNotificationPanelParams = new WindowManager.LayoutParams(
                res.getDimensionPixelSize(R.dimen.notification_panel_width),
                getNotificationPanelHeight(),
                WindowManager.LayoutParams.TYPE_NAVIGATION_BAR_PANEL,
                WindowManager.LayoutParams.FLAG_LAYOUT_IN_SCREEN
                    | WindowManager.LayoutParams.FLAG_LAYOUT_NO_LIMITS
                    | WindowManager.LayoutParams.FLAG_ALT_FOCUSABLE_IM
                    | WindowManager.LayoutParams.FLAG_SPLIT_TOUCH
                    | WindowManager.LayoutParams.FLAG_HARDWARE_ACCELERATED,
                PixelFormat.TRANSLUCENT);
        lp.gravity = Gravity.BOTTOM | Gravity.END;
        lp.setTitle("NotificationPanel");
        lp.softInputMode = WindowManager.LayoutParams.SOFT_INPUT_STATE_UNCHANGED
                | WindowManager.LayoutParams.SOFT_INPUT_ADJUST_NOTHING;
        lp.windowAnimations = com.android.internal.R.style.Animation; // == no animation
//        lp.windowAnimations = com.android.internal.R.style.Animation_ZoomButtons; // simple fade

        mWindowManager.addView(mNotificationPanel, lp);

        // Search Panel
        mStatusBarView.setBar(this);
        updateSearchPanel();

        // Input methods Panel
        mInputMethodsPanel = (InputMethodsPanel) View.inflate(context,
                R.layout.system_bar_input_methods_panel, null);
        mInputMethodsPanel.setHardKeyboardEnabledChangeListener(this);
        mInputMethodsPanel.setOnTouchListener(new TouchOutsideListener(
                MSG_CLOSE_INPUT_METHODS_PANEL, mInputMethodsPanel));
        mInputMethodsPanel.setImeSwitchButton(mInputMethodSwitchButton);
        mStatusBarView.setIgnoreChildren(2, mInputMethodSwitchButton, mInputMethodsPanel);
        lp = new WindowManager.LayoutParams(
                ViewGroup.LayoutParams.WRAP_CONTENT,
                ViewGroup.LayoutParams.WRAP_CONTENT,
                WindowManager.LayoutParams.TYPE_STATUS_BAR_PANEL,
                WindowManager.LayoutParams.FLAG_LAYOUT_IN_SCREEN
                    | WindowManager.LayoutParams.FLAG_ALT_FOCUSABLE_IM
                    | WindowManager.LayoutParams.FLAG_SPLIT_TOUCH
                    | WindowManager.LayoutParams.FLAG_HARDWARE_ACCELERATED,
                PixelFormat.TRANSLUCENT);
        lp.gravity = Gravity.BOTTOM | Gravity.END;
        lp.setTitle("InputMethodsPanel");
        lp.windowAnimations = R.style.Animation_RecentPanel;

        mWindowManager.addView(mInputMethodsPanel, lp);

        // Compatibility mode selector panel
        mCompatModePanel = (CompatModePanel) View.inflate(context,
                R.layout.system_bar_compat_mode_panel, null);
        mCompatModePanel.setOnTouchListener(new TouchOutsideListener(
                MSG_CLOSE_COMPAT_MODE_PANEL, mCompatModePanel));
        mCompatModePanel.setTrigger(mCompatModeButton);
        mCompatModePanel.setVisibility(View.GONE);
        mStatusBarView.setIgnoreChildren(3, mCompatModeButton, mCompatModePanel);
        lp = new WindowManager.LayoutParams(
                250,
                ViewGroup.LayoutParams.WRAP_CONTENT,
                WindowManager.LayoutParams.TYPE_STATUS_BAR_PANEL,
                WindowManager.LayoutParams.FLAG_LAYOUT_IN_SCREEN
                    | WindowManager.LayoutParams.FLAG_ALT_FOCUSABLE_IM
                    | WindowManager.LayoutParams.FLAG_SPLIT_TOUCH
                    | WindowManager.LayoutParams.FLAG_HARDWARE_ACCELERATED,
                PixelFormat.TRANSLUCENT);
        lp.gravity = Gravity.BOTTOM | Gravity.END;
        lp.setTitle("CompatModePanel");
        lp.windowAnimations = android.R.style.Animation_Dialog;

        mWindowManager.addView(mCompatModePanel, lp);

        mPile = (NotificationRowLayout)mNotificationPanel.findViewById(R.id.content);
        mPile.removeAllViews();
        mPile.setLongPressListener(getNotificationLongClicker());

        ScrollView scroller = (ScrollView)mPile.getParent();
        scroller.setFillViewport(true);

        mDateTimeView = mNotificationPanel.findViewById(R.id.datetime);
        if (mDateTimeView != null) {
            mDateTimeView.setOnClickListener(mClockClickListener);
            mDateTimeView.setOnLongClickListener(mClockLongClickListener);
            mDateTimeView.setEnabled(true);
        }
    }

    @Override
    protected int getExpandedViewMaxHeight() {
        return getNotificationPanelHeight();
    }

    private int getNotificationPanelHeight() {
        final Resources res = mContext.getResources();
        final Display d = mWindowManager.getDefaultDisplay();
        final Point size = new Point();
        d.getRealSize(size);
        return Math.max(res.getDimensionPixelSize(R.dimen.notification_panel_min_height), size.y);
    }

    @Override
    public void start() {
        super.start(); // will add the main bar view
    }

    public void UpdateWeights(boolean landscape) {
        float nav = landscape ? NAVBAR_MIN_LAND : NAVBAR_MIN_PORTRAIT;
        if (landscape) {
           if (mWidthLand < 1) {
                float min = NAVBAR_MIN_LAND;
                float max = NAVBAR_MAX_LAND;
                float weight = NAVBAR_BUTTON_WEIGHT_LAND;
                nav = Math.max(min,
                              Math.min(max, mNumberOfButtons * weight));
           } else {
                nav = mWidthLand + 30f;
           }
        } else {
           if (mWidthPort < 1) {
                float min = NAVBAR_MIN_PORTRAIT;
                float max = NAVBAR_MAX_PORTRAIT;
                float weight = NAVBAR_BUTTON_WEIGHT_PORTRAIT;
                nav = Math.max(min,
                              Math.min(max, mNumberOfButtons * weight));
           } else {
                nav = mWidthPort + 30f;
           }
        }
        final float notif = NAVBAR_BASE_AVAIL - nav;
        mNavigationArea.setLayoutParams(new LinearLayout.LayoutParams(0,LayoutParams.MATCH_PARENT,nav));
        mNotificationHolder.setLayoutParams(new LinearLayout.LayoutParams(0,LayoutParams.MATCH_PARENT,notif));
    }

    @Override
    protected void onConfigurationChanged(Configuration newConfig) {
<<<<<<< HEAD
        // detect theme change.
        CustomTheme newTheme = mContext.getResources().getConfiguration().customTheme;
        if (newTheme != null &&
                (mCurrentTheme == null || !mCurrentTheme.equals(newTheme))) {
            mCurrentTheme = (CustomTheme)newTheme.clone();
            // restart systemui
            try {
                Runtime.getRuntime().exec("pkill -TERM -f com.android.systemui");
            } catch (IOException e) {
                // we're screwed here fellas
            }
        }
        UpdateWeights(isLandscape());
=======
        super.onConfigurationChanged(newConfig);
>>>>>>> a34a64d2
        loadDimens();
        final int currentHeight = getStatusBarHeight();
        final int barHeight = (isLandscape() ? mUserBarHeightLand : mUserBarHeight);
        if (currentHeight != barHeight) {
            onBarHeightChanged(barHeight);
        }
        mNotificationPanelParams.height = getNotificationPanelHeight();
        mWindowManager.updateViewLayout(mNotificationPanel,
                mNotificationPanelParams);
        updateSearchPanel();
    }

    @Override
    protected void refreshLayout(int layoutDirection) {
        mNotificationPanel.refreshLayout(layoutDirection);
    }

    protected void loadDimens() {
        final Resources res = mContext.getResources();

        mNaturalBarHeight = isLandscape() ?
                res.getDimensionPixelSize(com.android.internal.R.dimen.navigation_bar_height_landscape) :
                    res.getDimensionPixelSize(com.android.internal.R.dimen.navigation_bar_height);

        int newIconSize = res.getDimensionPixelSize(
            com.android.internal.R.dimen.system_bar_icon_size);
        int newIconHPadding = res.getDimensionPixelSize(
            R.dimen.status_bar_icon_padding);

        if (newIconHPadding != mIconHPadding || newIconSize != mIconSize) {
            mIconHPadding = newIconHPadding;
            mIconSize = newIconSize;
            reloadAllNotificationIcons(); // reload the tray
        }

        final int numIcons = res.getInteger(R.integer.config_maxNotificationIcons);
        if (numIcons != mMaxNotificationIcons) {
            mMaxNotificationIcons = numIcons;
            if (DEBUG) Slog.d(TAG, "max notification icons: " + mMaxNotificationIcons);
            reloadAllNotificationIcons();
        }
    }

    @Override
    public View getStatusBarView() {
        return mStatusBarView;
    }

    protected View makeStatusBarView() {
        final Context context = mContext;

        CustomTheme currentTheme = mContext.getResources().getConfiguration().customTheme;
        if (currentTheme != null) {
            mCurrentTheme = (CustomTheme)currentTheme.clone();
        }

        loadDimens();

        mWm = IWindowManager.Stub.asInterface(ServiceManager.getService("window"));

        final TabletStatusBarView sb = (TabletStatusBarView)View.inflate(
                context, R.layout.system_bar, null);
        mStatusBarView = sb;

        sb.setHandler(mHandler);

        mBarContents = (ViewGroup) sb.findViewById(R.id.bar_contents);

        // the whole right-hand side of the bar
        mNotificationArea = sb.findViewById(R.id.notificationArea);
        mNotificationArea.setOnTouchListener(new NotificationTriggerTouchListener());
        mNotificationHolder = (ViewGroup) sb.findViewById(R.id.notificationHolder);

        // the button to open the notification area
        mNotificationTrigger = sb.findViewById(R.id.notificationTrigger);

        // the more notifications icon
        mNotificationIconArea = (NotificationIconArea)sb.findViewById(R.id.notificationIcons);

        // where the icons go
        mIconLayout = (NotificationIconArea.IconLayout) sb.findViewById(R.id.icons);

        mNotificationPeekTapDuration = ViewConfiguration.getTapTimeout();
        mNotificationFlingVelocity = 300; // px/s

        mTicker = new TabletTicker(this);

        // The icons
        mLocationController = new LocationController(mContext); // will post a notification

        // watch the PREF_DO_NOT_DISTURB and convert to appropriate disable() calls
        mDoNotDisturb = new DoNotDisturb(mContext);

        mBluetoothController = new BluetoothController(mContext);
        mBluetoothController.addIconView((ImageView)sb.findViewById(R.id.bluetooth));

        mBatteryController = new BatteryController(mContext);

        mNetworkController = new NetworkController(mContext);
        final SignalClusterView signalCluster =
                (SignalClusterView)sb.findViewById(R.id.signal_cluster);
        mNetworkController.addSignalCluster(signalCluster);

        mNavigationArea = (ViewGroup) sb.findViewById(R.id.navigationArea);
        mNavBarView = (NavigationBarView) sb.findViewById(R.id.navigationBar);
        mNavBarView.setDisabledFlags(mDisabled);
        mNavBarView.setBar(this);
        mNavBarView.getSearchLight().setOnTouchListener(mHomeSearchActionListener);

        LayoutTransition lt = new LayoutTransition();
        lt.setDuration(250);
        // don't wait for these transitions; we just want icons to fade in/out, not move around
        lt.setDuration(LayoutTransition.CHANGE_APPEARING, 0);
        lt.setDuration(LayoutTransition.CHANGE_DISAPPEARING, 0);
        lt.addTransitionListener(new LayoutTransition.TransitionListener() {
            public void endTransition(LayoutTransition transition, ViewGroup container,
                    View view, int transitionType) {
                // ensure the menu button doesn't stick around on the status bar after it's been
                // removed
                mBarContents.invalidate();
            }
            public void startTransition(LayoutTransition transition, ViewGroup container,
                    View view, int transitionType) {}
        });
        mNavigationArea.setLayoutTransition(lt);
        // no multi-touch on the nav buttons
        mNavigationArea.setMotionEventSplittingEnabled(false);

        // The bar contents buttons
        mFeedbackIconArea = (ViewGroup)sb.findViewById(R.id.feedbackIconArea);
        mInputMethodSwitchButton = (InputMethodButton) sb.findViewById(R.id.imeSwitchButton);
        // Overwrite the lister
        mInputMethodSwitchButton.setOnClickListener(mOnClickListener);

        mCompatModeButton = (CompatModeButton) sb.findViewById(R.id.compatModeButton);
        mCompatModeButton.setOnClickListener(mOnClickListener);
        mCompatModeButton.setVisibility(View.GONE);

        // for redirecting errant bar taps to the IME
        mFakeSpaceBar = sb.findViewById(R.id.fake_space_bar);

        // "shadows" of the status bar features, for lights-out mode
        mShadow = sb.findViewById(R.id.bar_shadow);
        mShadow.setOnTouchListener(
            new View.OnTouchListener() {
                public boolean onTouch(View v, MotionEvent ev) {
                    if (ev.getAction() == MotionEvent.ACTION_DOWN) {
                        // even though setting the systemUI visibility below will turn these views
                        // on, we need them to come up faster so that they can catch this motion
                        // event
                        mShadow.setVisibility(View.GONE);
                        mBarContents.setVisibility(View.VISIBLE);

                        try {
                            mBarService.setSystemUiVisibility(0, View.SYSTEM_UI_FLAG_LOW_PROFILE);
                        } catch (RemoteException ex) {
                            // system process dead
                        }
                    }
                    return false;
                }
            });

        // tuning parameters
        final int LIGHTS_GOING_OUT_SYSBAR_DURATION = 750;
        final int LIGHTS_GOING_OUT_SHADOW_DURATION = 750;
        final int LIGHTS_GOING_OUT_SHADOW_DELAY    = 0;

        final int LIGHTS_COMING_UP_SYSBAR_DURATION = 200;
        final int LIGHTS_COMING_UP_SHADOW_DURATION = 0;

        LayoutTransition xition = new LayoutTransition();
        xition.setAnimator(LayoutTransition.APPEARING,
               ObjectAnimator.ofFloat(null, "alpha", 0.5f, 1f));
        xition.setDuration(LayoutTransition.APPEARING, LIGHTS_COMING_UP_SYSBAR_DURATION);
        xition.setStartDelay(LayoutTransition.APPEARING, 0);
        xition.setAnimator(LayoutTransition.DISAPPEARING,
               ObjectAnimator.ofFloat(null, "alpha", 1f, 0f));
        xition.setDuration(LayoutTransition.DISAPPEARING, LIGHTS_GOING_OUT_SYSBAR_DURATION);
        xition.setStartDelay(LayoutTransition.DISAPPEARING, 0);
        ((ViewGroup)sb.findViewById(R.id.bar_contents)).setLayoutTransition(xition);

        xition = new LayoutTransition();
        xition.setAnimator(LayoutTransition.APPEARING,
               ObjectAnimator.ofFloat(null, "alpha", 0f, 1f));
        xition.setDuration(LayoutTransition.APPEARING, LIGHTS_GOING_OUT_SHADOW_DURATION);
        xition.setStartDelay(LayoutTransition.APPEARING, LIGHTS_GOING_OUT_SHADOW_DELAY);
        xition.setAnimator(LayoutTransition.DISAPPEARING,
               ObjectAnimator.ofFloat(null, "alpha", 1f, 0f));
        xition.setDuration(LayoutTransition.DISAPPEARING, LIGHTS_COMING_UP_SHADOW_DURATION);
        xition.setStartDelay(LayoutTransition.DISAPPEARING, 0);
        ((ViewGroup)sb.findViewById(R.id.bar_shadow_holder)).setLayoutTransition(xition);

        // set the initial view visibility
        setAreThereNotifications();

        // receive broadcasts
        IntentFilter filter = new IntentFilter();
        filter.addAction(Intent.ACTION_CLOSE_SYSTEM_DIALOGS);
        filter.addAction(Intent.ACTION_SCREEN_OFF);
        context.registerReceiver(mBroadcastReceiver, filter);

        SettingsObserver settingsObserver = new SettingsObserver(new Handler());
        settingsObserver.observe();
        updateSettings();
        mNavBarView.setTransparencyManager(mTransparencyManager);
        mTransparencyManager.setStatusbar(mStatusBarView);
        mTransparencyManager.setNavbar(mNavBarView);
        mTransparencyManager.update();
        if (mNavBarAutoHide) {
            setupAutoHide();
        }
        return sb;
    }

    @Override
    protected WindowManager.LayoutParams getRecentsLayoutParams(LayoutParams layoutParams) {
        WindowManager.LayoutParams lp = new WindowManager.LayoutParams(
                (int) mContext.getResources().getDimension(R.dimen.status_bar_recents_width),
                ViewGroup.LayoutParams.MATCH_PARENT,
                WindowManager.LayoutParams.TYPE_NAVIGATION_BAR_PANEL,
                WindowManager.LayoutParams.FLAG_LAYOUT_IN_SCREEN
                | WindowManager.LayoutParams.FLAG_ALT_FOCUSABLE_IM
                | WindowManager.LayoutParams.FLAG_SPLIT_TOUCH
                | WindowManager.LayoutParams.FLAG_HARDWARE_ACCELERATED,
                PixelFormat.TRANSLUCENT);
        lp.gravity = Gravity.BOTTOM | Gravity.START;
        lp.setTitle("RecentsPanel");
        lp.windowAnimations = com.android.internal.R.style.Animation_RecentApplications;
        lp.softInputMode = WindowManager.LayoutParams.SOFT_INPUT_STATE_UNCHANGED
            | WindowManager.LayoutParams.SOFT_INPUT_ADJUST_NOTHING;

        return lp;
    }

    @Override
    protected WindowManager.LayoutParams getSearchLayoutParams(LayoutParams layoutParams) {
        boolean opaque = false;
        WindowManager.LayoutParams lp = new WindowManager.LayoutParams(
                LayoutParams.MATCH_PARENT,
                LayoutParams.MATCH_PARENT,
                WindowManager.LayoutParams.TYPE_NAVIGATION_BAR_PANEL,
                WindowManager.LayoutParams.FLAG_LAYOUT_IN_SCREEN
                        | WindowManager.LayoutParams.FLAG_ALT_FOCUSABLE_IM
                        | WindowManager.LayoutParams.FLAG_SPLIT_TOUCH,
                (opaque ? PixelFormat.OPAQUE : PixelFormat.TRANSLUCENT));
        if (ActivityManager.isHighEndGfx()) {
            lp.flags |= WindowManager.LayoutParams.FLAG_HARDWARE_ACCELERATED;
        } else {
            lp.flags |= WindowManager.LayoutParams.FLAG_DIM_BEHIND;
            lp.dimAmount = 0.7f;
        }
        lp.gravity = Gravity.BOTTOM | Gravity.START;
        lp.setTitle("SearchPanel");
        // TODO: Define custom animation for Search panel
        lp.windowAnimations = com.android.internal.R.style.Animation_RecentApplications;
        lp.softInputMode = WindowManager.LayoutParams.SOFT_INPUT_STATE_UNCHANGED
                | WindowManager.LayoutParams.SOFT_INPUT_ADJUST_NOTHING;
        return lp;
    }

    @Override
    public void toggleNotificationShade() {
        int msg = (mNotificationPanel.isShowing())
                ? MSG_CLOSE_NOTIFICATION_PANEL : MSG_OPEN_NOTIFICATION_PANEL;
        mHandler.removeMessages(msg);
        mHandler.sendEmptyMessage(msg);
    }

    @Override
    protected void updateSearchPanel() {
        super.updateSearchPanel();
        mSearchPanelView.setStatusBarView(mStatusBarView);
        mNavBarView.setDelegateView(mSearchPanelView);
    }

    @Override
    public void showSearchPanel() {
        super.showSearchPanel();
        WindowManager.LayoutParams lp =
            (android.view.WindowManager.LayoutParams) mStatusBarView.getLayoutParams();
        lp.flags &= ~WindowManager.LayoutParams.FLAG_NOT_TOUCH_MODAL;
        mWindowManager.updateViewLayout(mStatusBarView, lp);
    }

    @Override
    public void hideSearchPanel() {
        super.hideSearchPanel();
        WindowManager.LayoutParams lp =
            (android.view.WindowManager.LayoutParams) mStatusBarView.getLayoutParams();
        lp.flags |= WindowManager.LayoutParams.FLAG_NOT_TOUCH_MODAL;
        mWindowManager.updateViewLayout(mStatusBarView, lp);
        // reset time for autohide NavBar if necessary
        if (mNavBarAutoHide && mAutoHideTimeOut > 0) {
            mHandler.removeCallbacks(delayHide); // reset
            mHandler.postDelayed(delayHide,mAutoHideTimeOut);
        }
    }

    View.OnTouchListener mSystemBarListener = new View.OnTouchListener() {
        @Override
        public boolean onTouch(View v,MotionEvent event) {
            if (event.getAction() == MotionEvent.ACTION_OUTSIDE) {
                // Action is outside the NavBar, immediately hide the NavBar
                mHandler.removeCallbacks(delayHide);
                if (mGesturePanel != null) {
                    // possible that we disabled AutoHide, but still have this listener
                    // hanging around.
                    hideSystemBar();
                }
            }
            return false;
        }
    };

    private void setupAutoHide(){
        if (mStatusBarView !=null){
            mStatusBarView.setOnTouchListener(mSystemBarListener);
            if (mGesturePanel == null) {
                mGesturePanel = new GestureCatcherView(mContext,null,this);
            }
        }
        hideSystemBar();
    }

    private Runnable delayHide = new Runnable() {
        public void run() {
            hideSystemBar();
        }
    };

    private void showSystemBar(){
        if (mWindowManager != null && !mAutoHideVisible){
            mWindowManager.removeView(mGesturePanel);
            mAutoHideVisible = true;
            try {
                mWindowManager.addView(mStatusBarView, getSystemBarLayoutParams());
                if (mAutoHideTimeOut > 0) {
                    mHandler.postDelayed(delayHide, mAutoHideTimeOut);
                }
            } catch (BadTokenException e) {
                // We failed adding the NavBar & we have removed the GestureCatcher
                // this happens when we touch the NavBar while it is trying to hide.
                // Let's go back to hidden Mode
                hideSystemBar();
            }
                // Start the timer to hide the NavBar; <-- I LOLZ. Mike even comments in java. ;-)
        }
    }

    private void hideSystemBar() {
        if (mStatusBarView != null && !mLockscreenOn) {
            try {
                mWindowManager.removeView(mStatusBarView);
            } catch (IllegalArgumentException e) {
                // we are probably in a state where NavBar has been created, but not actually added to the window
                Log.d("PopUpNav","Failed Removing NavBar");
            }
            try {
                // we remove the GesturePanel just to make sure we don't have a case where we are
                // trying to add two gesture panels
                mWindowManager.removeView(mGesturePanel);
            } catch (IllegalArgumentException e) {
                // we are probably in a state where NavBar has been created, but not actually added to the window
                Log.d("PopUpNav","Failed Removing Gesture");
            }
            mWindowManager.addView(mGesturePanel, mGesturePanel.getGesturePanelLayoutParams());
            mAutoHideVisible = false;
        }
    }

    private void disableAutoHide(){
        try {
            mWindowManager.removeView(mGesturePanel);
        } catch (IllegalArgumentException e) {
            Log.d("PopUpNav","Failed Removing Gesture on disableAutoHide");
        }
        mGesturePanel = null;
        mHandler.removeCallbacks(delayHide);
        addStatusBarWindow();
    }

    @Override
    public void setSearchLightOn(boolean on) {
        try {
            mLockscreenOn = mWm.isKeyguardLocked();
        } catch (RemoteException e) {

        }
        if (on)
            showSystemBar();
        else
            hideSystemBar();
    }

    @Override
    protected void showBar(boolean showSearch){
        showSystemBar();
        if (showSearch) {
            mHandler.removeCallbacks(mShowSearchPanel);
            mHandler.postDelayed(mShowSearchPanel, mShowSearchHoldoff);
        }
    }

    @Override
    protected void onBarTouchEvent(MotionEvent ev){
        // NavBar/SystemBar reports a touch event - reset the hide timer if applicable
        if (mNavBarAutoHide && mAutoHideTimeOut > 0) {
            mHandler.removeCallbacks(delayHide); // reset
            mHandler.postDelayed(delayHide,mAutoHideTimeOut);
        }
    }

    private int mShowSearchHoldoff = 0;
    private Runnable mShowSearchPanel = new Runnable() {
        public void run() {
            showSearchPanel();
        }
    };

    View.OnTouchListener mHomeSearchActionListener = new View.OnTouchListener() {
        public boolean onTouch(View v, MotionEvent event) {
            switch(event.getAction()) {
            case MotionEvent.ACTION_DOWN:
                if (!shouldDisableNavbarGestures()) {
                    mHandler.removeCallbacks(mShowSearchPanel);
                    mHandler.postDelayed(mShowSearchPanel, mShowSearchHoldoff);
                }
            break;

            case MotionEvent.ACTION_UP:
            case MotionEvent.ACTION_CANCEL:
                mHandler.removeCallbacks(mShowSearchPanel);
            break;
        }
        return false;
        }
    };

    final Runnable DelayShortPress = new Runnable () {
        public void run() {
                doubleClickCounter = 0;
                animateCollapsePanels();
                dismissKeyguard();
                AwesomeAction.launchAction(mContext, mClockActions[shortClick]);
        }
    };

   final Runnable ResetDoubleClickCounter = new Runnable () {
        public void run() {
                doubleClickCounter = 0;
        }
    };

    private View.OnClickListener mClockClickListener = new View.OnClickListener() {
        public void onClick(View v) {
            if (mClockDoubleClicked) {
                if (doubleClickCounter > 0) {
                    mHandler.removeCallbacks(DelayShortPress);
                    v.performHapticFeedback(HapticFeedbackConstants.VIRTUAL_KEY);
                    animateCollapsePanels();
                    dismissKeyguard();
                    AwesomeAction.launchAction(mContext, mClockActions[doubleClick]);
                    mHandler.postDelayed(ResetDoubleClickCounter, 50);
                } else {
                    doubleClickCounter = doubleClickCounter + 1;
                    v.performHapticFeedback(HapticFeedbackConstants.VIRTUAL_KEY);
                    mHandler.postDelayed(DelayShortPress, 400);
                }
            } else {
                v.performHapticFeedback(HapticFeedbackConstants.VIRTUAL_KEY);
                animateCollapsePanels();
                dismissKeyguard();
                AwesomeAction.launchAction(mContext, mClockActions[shortClick]);
            }
        }
    };

    private View.OnLongClickListener mClockLongClickListener = new View.OnLongClickListener() {
        @Override
        public boolean onLongClick(View v) {
            animateCollapsePanels();
            v.performHapticFeedback(HapticFeedbackConstants.LONG_PRESS);
            dismissKeyguard();
            AwesomeAction.launchAction(mContext, mClockActions[longClick]);
            return true;
        }
    };

    public int getStatusBarHeight() {
        if (mStatusBarView == null) {
            return (mNaturalBarHeight);
        }
        return mStatusBarView.getHeight();
    }

    protected int getStatusBarGravity() {
        return Gravity.BOTTOM | Gravity.FILL_HORIZONTAL;
    }

    public void onBarHeightChanged(int height) {
        final WindowManager.LayoutParams lp
                = (WindowManager.LayoutParams)mStatusBarView.getLayoutParams();
        if (lp == null || mNavBarAutoHide) {
            // haven't been added yet
            return;
        }
        if (lp.height != height) {
            lp.height = height;
            mWindowManager.updateViewLayout(mStatusBarView, lp);
            mStatusBarView.invalidate();
        }
    }

    @Override
    protected BaseStatusBar.H createHandler() {
        return new TabletStatusBar.H();
    }

    private class H extends BaseStatusBar.H {
        public void handleMessage(Message m) {
            super.handleMessage(m);
            switch (m.what) {
                case MSG_OPEN_NOTIFICATION_PEEK:
                    if (DEBUG) Slog.d(TAG, "opening notification peek window; arg=" + m.arg1);

                    if (m.arg1 >= 0) {
                        final int N = mNotificationData.size();

                        if (!mNotificationDNDMode) {
                            if (mNotificationPeekIndex >= 0 && mNotificationPeekIndex < N) {
                                NotificationData.Entry entry = mNotificationData.get(N-1-mNotificationPeekIndex);
                                entry.icon.setBackgroundColor(0);
                                mNotificationPeekIndex = -1;
                                mNotificationPeekKey = null;
                            }
                        }

                        final int peekIndex = m.arg1;
                        if (peekIndex < N) {
                            //Slog.d(TAG, "loading peek: " + peekIndex);
                            NotificationData.Entry entry =
                                mNotificationDNDMode
                                    ? mNotificationDNDDummyEntry
                                    : mNotificationData.get(N-1-peekIndex);
                            NotificationData.Entry copy = new NotificationData.Entry(
                                    entry.key,
                                    entry.notification,
                                    entry.icon);
                            inflateViews(copy, mNotificationPeekRow);

                            if (mNotificationDNDMode) {
                                copy.content.setOnClickListener(new View.OnClickListener() {
                                    public void onClick(View v) {
                                        SharedPreferences.Editor editor = Prefs.edit(mContext);
                                        editor.putBoolean(Prefs.DO_NOT_DISTURB_PREF, false);
                                        editor.apply();
                                        animateCollapsePanels();
                                        visibilityChanged(false);
                                    }
                                });
                            }

                            entry.icon.setBackgroundColor(0x20FFFFFF);

                            mNotificationPeekRow.removeAllViews();
                            mNotificationPeekRow.addView(copy.row);

                            mNotificationPeekWindow.setVisibility(View.VISIBLE);
                            mNotificationPanel.show(false, true);

                            mNotificationPeekIndex = peekIndex;
                            mNotificationPeekKey = entry.key;
                        }
                    }
                    break;
                case MSG_CLOSE_NOTIFICATION_PEEK:
                    if (DEBUG) Slog.d(TAG, "closing notification peek window");
                    mNotificationPeekWindow.setVisibility(View.GONE);
                    mNotificationPeekRow.removeAllViews();

                    final int N = mNotificationData.size();
                    if (mNotificationPeekIndex >= 0 && mNotificationPeekIndex < N) {
                        NotificationData.Entry entry =
                            mNotificationDNDMode
                                ? mNotificationDNDDummyEntry
                                : mNotificationData.get(N-1-mNotificationPeekIndex);
                        entry.icon.setBackgroundColor(0);
                    }

                    mNotificationPeekIndex = -1;
                    mNotificationPeekKey = null;
                    break;
                case MSG_OPEN_NOTIFICATION_PANEL:
                    if (DEBUG) Slog.d(TAG, "opening notifications panel");
                    if (!mNotificationPanel.isShowing()) {
                        mNotificationPanel.show(true, true);
                        mNotificationArea.setVisibility(View.INVISIBLE);
                        mTicker.halt();
                    }
                    break;
                case MSG_CLOSE_NOTIFICATION_PANEL:
                    if (DEBUG) Slog.d(TAG, "closing notifications panel");
                    if (mNotificationPanel.isShowing()) {
                        mNotificationPanel.show(false, true);
                        mNotificationArea.setVisibility(View.VISIBLE);
                    }
                    break;
                case MSG_OPEN_INPUT_METHODS_PANEL:
                    if (DEBUG) Slog.d(TAG, "opening input methods panel");
                    if (mInputMethodsPanel != null) mInputMethodsPanel.openPanel();
                    break;
                case MSG_CLOSE_INPUT_METHODS_PANEL:
                    if (DEBUG) Slog.d(TAG, "closing input methods panel");
                    if (mInputMethodsPanel != null) mInputMethodsPanel.closePanel(false);
                    break;
                case MSG_OPEN_COMPAT_MODE_PANEL:
                    if (DEBUG) Slog.d(TAG, "opening compat panel");
                    if (mCompatModePanel != null) mCompatModePanel.openPanel();
                    break;
                case MSG_CLOSE_COMPAT_MODE_PANEL:
                    if (DEBUG) Slog.d(TAG, "closing compat panel");
                    if (mCompatModePanel != null) mCompatModePanel.closePanel();
                    break;
                case MSG_SHOW_CHROME:
                    if (DEBUG) Slog.d(TAG, "hiding shadows (lights on)");
                    mBarContents.setVisibility(View.VISIBLE);
                    mShadow.setVisibility(View.GONE);
                    mSystemUiVisibility &= ~View.SYSTEM_UI_FLAG_LOW_PROFILE;
                    notifyUiVisibilityChanged();
                    break;
                case MSG_HIDE_CHROME:
                    if (DEBUG) Slog.d(TAG, "showing shadows (lights out)");
                    animateCollapsePanels();
                    visibilityChanged(false);
                    mBarContents.setVisibility(View.GONE);
                    mShadow.setVisibility(View.VISIBLE);
                    mSystemUiVisibility |= View.SYSTEM_UI_FLAG_LOW_PROFILE;
                    notifyUiVisibilityChanged();
                    break;
                case MSG_STOP_TICKER:
                    mTicker.halt();
                    break;
            }
        }
    }

    public void addIcon(String slot, int index, int viewIndex, StatusBarIcon icon) {
        if (DEBUG) Slog.d(TAG, "addIcon(" + slot + ") -> " + icon);
    }

    public void updateIcon(String slot, int index, int viewIndex,
            StatusBarIcon old, StatusBarIcon icon) {
        if (DEBUG) Slog.d(TAG, "updateIcon(" + slot + ") -> " + icon);
    }

    public void removeIcon(String slot, int index, int viewIndex) {
        if (DEBUG) Slog.d(TAG, "removeIcon(" + slot + ")");
    }

    public void addNotification(IBinder key, StatusBarNotification notification) {
        if (DEBUG) Slog.d(TAG, "addNotification(" + key + " -> " + notification + ")");
        addNotificationViews(key, notification);

        final boolean immersive = isImmersive();
        if (false && immersive) {
            // TODO: immersive mode popups for tablet
        } else if (notification.getNotification().fullScreenIntent != null) {
            // not immersive & a full-screen alert should be shown
            Slog.w(TAG, "Notification has fullScreenIntent and activity is not immersive;"
                    + " sending fullScreenIntent");
            try {
                notification.getNotification().fullScreenIntent.send();
            } catch (PendingIntent.CanceledException e) {
            }
        } else if (!mRecreating) {
            tick(key, notification, true);
        }

        setAreThereNotifications();
    }

    public void removeNotification(IBinder key) {
        if (DEBUG) Slog.d(TAG, "removeNotification(" + key + ")");
        removeNotificationViews(key);
        mTicker.remove(key);
        setAreThereNotifications();
    }

    public void showClock(boolean show) {
        View clock = mBarContents.findViewById(R.id.clock);
        View network_text = mBarContents.findViewById(R.id.network_text);
        if (clock != null) {
            clock.setVisibility(show ? View.VISIBLE : View.GONE);
        }
        if (network_text != null) {
            network_text.setVisibility((!show) ? View.VISIBLE : View.GONE);
        }
    }

    public void disable(int state) {
        int old = mDisabled;
        int diff = state ^ old;
        mDisabled = state;

        // act accordingly
        if ((diff & StatusBarManager.DISABLE_CLOCK) != 0) {
            boolean show = (state & StatusBarManager.DISABLE_CLOCK) == 0;
            Slog.i(TAG, "DISABLE_CLOCK: " + (show ? "no" : "yes"));
            showClock(show);
        }
        if ((diff & StatusBarManager.DISABLE_SYSTEM_INFO) != 0) {
            boolean show = (state & StatusBarManager.DISABLE_SYSTEM_INFO) == 0;
            Slog.i(TAG, "DISABLE_SYSTEM_INFO: " + (show ? "no" : "yes"));
            mNotificationTrigger.setVisibility(show ? View.VISIBLE : View.GONE);
        }
        if ((diff & StatusBarManager.DISABLE_EXPAND) != 0) {
            if ((state & StatusBarManager.DISABLE_EXPAND) != 0) {
                Slog.i(TAG, "DISABLE_EXPAND: yes");
                animateCollapsePanels();
                visibilityChanged(false);
            }
        }
        if ((diff & StatusBarManager.DISABLE_NOTIFICATION_ICONS) != 0) {
            mNotificationDNDMode = Prefs.read(mContext)
                        .getBoolean(Prefs.DO_NOT_DISTURB_PREF, Prefs.DO_NOT_DISTURB_DEFAULT);

            if ((state & StatusBarManager.DISABLE_NOTIFICATION_ICONS) != 0) {
                Slog.i(TAG, "DISABLE_NOTIFICATION_ICONS: yes" + (mNotificationDNDMode?" (DND)":""));
                mTicker.halt();
            } else {
                Slog.i(TAG, "DISABLE_NOTIFICATION_ICONS: no" + (mNotificationDNDMode?" (DND)":""));
            }

            // refresh icons to show either notifications or the DND message
            reloadAllNotificationIcons();
        } else if ((diff & StatusBarManager.DISABLE_NOTIFICATION_TICKER) != 0) {
            if ((state & StatusBarManager.DISABLE_NOTIFICATION_TICKER) != 0) {
                mTicker.halt();
            }
        }
        if ((diff & (StatusBarManager.DISABLE_RECENT
                        | StatusBarManager.DISABLE_BACK
                        | StatusBarManager.DISABLE_HOME)) != 0) {
            setNavigationVisibility(state);

            if ((state & StatusBarManager.DISABLE_RECENT) != 0) {
                // close recents if it's visible
                mHandler.removeMessages(MSG_CLOSE_RECENTS_PANEL);
                mHandler.sendEmptyMessage(MSG_CLOSE_RECENTS_PANEL);
           }
        }
        mTransparencyManager.update();
    }

    private void setNavigationVisibility(int visibility) {
        mNavBarView.setDisabledFlags(visibility);
        mInputMethodSwitchButton.setScreenLocked(
                (visibility & StatusBarManager.DISABLE_SYSTEM_INFO) != 0);
    }

    private boolean hasTicker(Notification n) {
        return n.tickerView != null || !TextUtils.isEmpty(n.tickerText);
    }

    @Override
    protected void tick(IBinder key, StatusBarNotification n, boolean firstTime) {
        // Don't show the ticker when the windowshade is open.
        if (mNotificationPanel.isShowing()) {
            return;
        }
        // If they asked for FLAG_ONLY_ALERT_ONCE, then only show this notification
        // if it's a new notification.
        if (!firstTime && (n.getNotification().flags & Notification.FLAG_ONLY_ALERT_ONCE) != 0) {
            return;
        }
        // Show the ticker if one is requested. Also don't do this
        // until status bar window is attached to the window manager,
        // because...  well, what's the point otherwise?  And trying to
        // run a ticker without being attached will crash!
        if (hasTicker(n.getNotification()) && mStatusBarView.getWindowToken() != null) {
            if (0 == (mDisabled & (StatusBarManager.DISABLE_NOTIFICATION_ICONS
                            | StatusBarManager.DISABLE_NOTIFICATION_TICKER))) {
                mTicker.add(key, n);
                mFeedbackIconArea.setVisibility(View.GONE);
            }
        }
    }

    // called by TabletTicker when it's done with all queued ticks
    public void doneTicking() {
        mFeedbackIconArea.setVisibility(View.VISIBLE);
    }

    public void animateExpandNotificationsPanel() {
        mHandler.removeMessages(MSG_OPEN_NOTIFICATION_PANEL);
        mHandler.sendEmptyMessage(MSG_OPEN_NOTIFICATION_PANEL);
    }

    public void animateCollapsePanels() {
        animateCollapsePanels(CommandQueue.FLAG_EXCLUDE_NONE);
    }

    public void animateCollapsePanels(int flags) {
        if ((flags & CommandQueue.FLAG_EXCLUDE_NOTIFICATION_PANEL) == 0) {
            mHandler.removeMessages(MSG_CLOSE_NOTIFICATION_PANEL);
            mHandler.sendEmptyMessage(MSG_CLOSE_NOTIFICATION_PANEL);
        }
        if ((flags & CommandQueue.FLAG_EXCLUDE_RECENTS_PANEL) == 0) {
            mHandler.removeMessages(MSG_CLOSE_RECENTS_PANEL);
            mHandler.sendEmptyMessage(MSG_CLOSE_RECENTS_PANEL);
        }
        if ((flags & CommandQueue.FLAG_EXCLUDE_SEARCH_PANEL) == 0) {
            mHandler.removeMessages(MSG_CLOSE_SEARCH_PANEL);
            mHandler.sendEmptyMessage(MSG_CLOSE_SEARCH_PANEL);
        }
        if ((flags & CommandQueue.FLAG_EXCLUDE_INPUT_METHODS_PANEL) == 0) {
            mHandler.removeMessages(MSG_CLOSE_INPUT_METHODS_PANEL);
            mHandler.sendEmptyMessage(MSG_CLOSE_INPUT_METHODS_PANEL);
        }
        if ((flags & CommandQueue.FLAG_EXCLUDE_COMPAT_MODE_PANEL) == 0) {
            mHandler.removeMessages(MSG_CLOSE_COMPAT_MODE_PANEL);
            mHandler.sendEmptyMessage(MSG_CLOSE_COMPAT_MODE_PANEL);
        }

    }

    @Override
    public void animateExpandSettingsPanel() {
        mNotificationPanel.animateExpandSettingsPanel();
    }

    @Override // CommandQueue
    public void setNavigationIconHints(int hints) {
        if (hints == mNavigationIconHints) return;

        if (DEBUG) {
            android.widget.Toast.makeText(mContext,
                "Navigation icon hints = " + hints,
                500).show();
        }

        mNavBarView.setNavigationIconHints(hints);
        mNavigationIconHints = hints;
    }

    private void notifyUiVisibilityChanged() {
        try {
            mWindowManagerService.statusBarVisibilityChanged(mSystemUiVisibility);
        } catch (RemoteException ex) {
        }
    }

    @Override // CommandQueue
    public void setSystemUiVisibility(int vis, int mask) {
        final int oldVal = mSystemUiVisibility;
        final int newVal = (oldVal&~mask) | (vis&mask);
        final int diff = newVal ^ oldVal;

        if (diff != 0) {
            mSystemUiVisibility = newVal;

            if (0 != (diff & View.SYSTEM_UI_FLAG_LOW_PROFILE)) {
                mHandler.removeMessages(MSG_HIDE_CHROME);
                mHandler.removeMessages(MSG_SHOW_CHROME);
                mHandler.sendEmptyMessage(0 == (vis & View.SYSTEM_UI_FLAG_LOW_PROFILE)
                        ? MSG_SHOW_CHROME : MSG_HIDE_CHROME);
            }

            notifyUiVisibilityChanged();
        }
    }

    public void setLightsOn(boolean on) {
        // Policy note: if the frontmost activity needs the menu key, we assume it is a legacy app
        // that can't handle lights-out mode.
        if (mNavBarView.getMenuVisibility()) {
            on = true;
        }

        Slog.v(TAG, "setLightsOn(" + on + ")");
        if (on) {
            setSystemUiVisibility(0, View.SYSTEM_UI_FLAG_LOW_PROFILE);
        } else {
            setSystemUiVisibility(View.SYSTEM_UI_FLAG_LOW_PROFILE, View.SYSTEM_UI_FLAG_LOW_PROFILE);
        }
    }

    public void topAppWindowChanged(boolean showMenu) {
        mTransparencyManager.update();
        if (DEBUG) {
            Slog.d(TAG, (showMenu?"showing":"hiding") + " the MENU button");
        }
        mNavBarView.setMenuVisibility(showMenu);

        // See above re: lights-out policy for legacy apps.
        if (showMenu) setLightsOn(true);

        mCompatModeButton.refresh();
        if (mCompatModeButton.getVisibility() == View.VISIBLE) {
            if (DEBUG_COMPAT_HELP
                    || ! Prefs.read(mContext).getBoolean(Prefs.SHOWN_COMPAT_MODE_HELP, false)) {
                showCompatibilityHelp();
            }
        } else {
            hideCompatibilityHelp();
            mCompatModePanel.closePanel();
        }
    }

    private void showCompatibilityHelp() {
        if (mCompatibilityHelpDialog != null) {
            return;
        }

        mCompatibilityHelpDialog = View.inflate(mContext, R.layout.compat_mode_help, null);
        View button = mCompatibilityHelpDialog.findViewById(R.id.button);

        button.setOnClickListener(new View.OnClickListener() {
            @Override
            public void onClick(View v) {
                hideCompatibilityHelp();
                SharedPreferences.Editor editor = Prefs.edit(mContext);
                editor.putBoolean(Prefs.SHOWN_COMPAT_MODE_HELP, true);
                editor.apply();
            }
        });

        WindowManager.LayoutParams lp = new WindowManager.LayoutParams(
                ViewGroup.LayoutParams.MATCH_PARENT,
                ViewGroup.LayoutParams.MATCH_PARENT,
                WindowManager.LayoutParams.TYPE_SYSTEM_DIALOG,
                WindowManager.LayoutParams.FLAG_LAYOUT_IN_SCREEN
                    | WindowManager.LayoutParams.FLAG_LAYOUT_NO_LIMITS
                    | WindowManager.LayoutParams.FLAG_ALT_FOCUSABLE_IM,
                PixelFormat.TRANSLUCENT);
        lp.setTitle("CompatibilityModeDialog");
        lp.softInputMode = WindowManager.LayoutParams.SOFT_INPUT_STATE_UNCHANGED
                | WindowManager.LayoutParams.SOFT_INPUT_ADJUST_NOTHING;
        lp.windowAnimations = com.android.internal.R.style.Animation_ZoomButtons; // simple fade

        mWindowManager.addView(mCompatibilityHelpDialog, lp);
    }

    private void hideCompatibilityHelp() {
        if (mCompatibilityHelpDialog != null) {
            mWindowManager.removeView(mCompatibilityHelpDialog);
            mCompatibilityHelpDialog = null;
        }
    }

   public void setImeWindowStatus(IBinder token, int vis, int backDisposition) {
        mInputMethodSwitchButton.setImeWindowStatus(token,
                (vis & InputMethodService.IME_ACTIVE) != 0);
        updateNotificationIcons();
        mInputMethodsPanel.setImeToken(token);

        boolean altBack = (backDisposition == InputMethodService.BACK_DISPOSITION_WILL_DISMISS)
            || ((vis & InputMethodService.IME_VISIBLE) != 0);
        mAltBackButtonEnabledForIme = altBack; 

        mCommandQueue.setNavigationIconHints(
                altBack ? (mNavigationIconHints | StatusBarManager.NAVIGATION_HINT_BACK_ALT)
                        : (mNavigationIconHints & ~StatusBarManager.NAVIGATION_HINT_BACK_ALT));

        if (FAKE_SPACE_BAR) {
            mFakeSpaceBar.setVisibility(((vis & InputMethodService.IME_VISIBLE) != 0)
                    ? View.VISIBLE : View.GONE);
        }
    }

    @Override
    public void setHardKeyboardStatus(boolean available, boolean enabled) {
        if (DEBUG) {
            Slog.d(TAG, "Set hard keyboard status: available=" + available
                    + ", enabled=" + enabled);
        }
        mInputMethodSwitchButton.setHardKeyboardStatus(available);
        updateNotificationIcons();
        mInputMethodsPanel.setHardKeyboardStatus(available, enabled);
    }

    @Override
    public void onHardKeyboardEnabledChange(boolean enabled) {
        try {
            mBarService.setHardKeyboardEnabled(enabled);
        } catch (RemoteException ex) {
        }
    }

    private boolean isImmersive() {
        try {
            return ActivityManagerNative.getDefault().isTopActivityImmersive();
            //Slog.d(TAG, "Top activity is " + (immersive?"immersive":"not immersive"));
        } catch (RemoteException ex) {
            // the end is nigh
            return false;
        }
    }

    @Override
    protected void setAreThereNotifications() {
        if (mNotificationPanel != null) {
            mNotificationPanel.setClearable(isDeviceProvisioned() && mNotificationData.hasClearableItems());
            View mClearButton = mNotificationPanel.getClearButton();
            final boolean any = mNotificationData.size() > 0;
            final boolean clearable = any && mNotificationData.hasClearableItems();
            mClearButton.setAlpha(clearable ? 1.0f : 0.0f);
            mClearButton.setVisibility(clearable ? View.VISIBLE : View.INVISIBLE);
            mClearButton.setEnabled(clearable);
        }
    }

    private View.OnClickListener mOnClickListener = new View.OnClickListener() {
        public void onClick(View v) {
            if (v == mInputMethodSwitchButton) {
                onClickInputMethodSwitchButton();
            } else if (v == mCompatModeButton) {
                onClickCompatModeButton();
            }
        }
    };

    public void onClickInputMethodSwitchButton() {
        if (DEBUG) Slog.d(TAG, "clicked input methods panel; disabled=" + mDisabled);
        int msg = (mInputMethodsPanel.getVisibility() == View.GONE) ?
                MSG_OPEN_INPUT_METHODS_PANEL : MSG_CLOSE_INPUT_METHODS_PANEL;
        mHandler.removeMessages(msg);
        mHandler.sendEmptyMessage(msg);
    }

    public void onClickCompatModeButton() {
        int msg = (mCompatModePanel.getVisibility() == View.GONE) ?
                MSG_OPEN_COMPAT_MODE_PANEL : MSG_CLOSE_COMPAT_MODE_PANEL;
        mHandler.removeMessages(msg);
        mHandler.sendEmptyMessage(msg);
    }

    private class NotificationTriggerTouchListener implements View.OnTouchListener {
        VelocityTracker mVT;
        float mInitialTouchX, mInitialTouchY;
        int mTouchSlop;

        public NotificationTriggerTouchListener() {
            mTouchSlop = ViewConfiguration.get(getContext()).getScaledTouchSlop();
        }

        private Runnable mHiliteOnR = new Runnable() { public void run() {
            mNotificationArea.setBackgroundResource(
                com.android.internal.R.drawable.list_selector_pressed_holo_dark);
        }};
        public void hilite(final boolean on) {
            if (on) {
                mNotificationArea.postDelayed(mHiliteOnR, 100);
            } else {
                mNotificationArea.removeCallbacks(mHiliteOnR);
                mNotificationArea.setBackground(null);
            }
        }

        public boolean onTouch(View v, MotionEvent event) {
            if ((mDisabled & StatusBarManager.DISABLE_EXPAND) != 0) {
                return true;
            }

            final int action = event.getAction();
            switch (action) {
                case MotionEvent.ACTION_DOWN:
                    mVT = VelocityTracker.obtain();
                    mInitialTouchX = event.getX();
                    mInitialTouchY = event.getY();
                    hilite(true);
                    // fall through
                case MotionEvent.ACTION_OUTSIDE:
                case MotionEvent.ACTION_MOVE:
                    // check for fling
                    if (mVT != null) {
                        mVT.addMovement(event);
                        mVT.computeCurrentVelocity(1000); // pixels per second
                        // require a little more oomph once we're already in peekaboo mode
                        if (mVT.getYVelocity() < -mNotificationFlingVelocity) {
                            animateExpandNotificationsPanel();
                            visibilityChanged(true);
                            hilite(false);
                            mVT.recycle();
                            mVT = null;
                        }
                    }
                    return true;
                case MotionEvent.ACTION_UP:
                case MotionEvent.ACTION_CANCEL:
                    hilite(false);
                    if (mVT != null) {
                        if (action == MotionEvent.ACTION_UP
                         // was this a sloppy tap?
                         && Math.abs(event.getX() - mInitialTouchX) < mTouchSlop
                         && Math.abs(event.getY() - mInitialTouchY) < (mTouchSlop / 3)
                         // dragging off the bottom doesn't count
                         && (int)event.getY() < v.getBottom()) {
                            animateExpandNotificationsPanel();
                            visibilityChanged(true);
                            v.sendAccessibilityEvent(AccessibilityEvent.TYPE_VIEW_CLICKED);
                            v.playSoundEffect(SoundEffectConstants.CLICK);
                        }

                        mVT.recycle();
                        mVT = null;
                        return true;
                    }
            }
            return false;
        }
    }

    public void resetNotificationPeekFadeTimer() {
        if (DEBUG) {
            Slog.d(TAG, "setting peek fade timer for " + NOTIFICATION_PEEK_FADE_DELAY
                + "ms from now");
        }
        mHandler.removeMessages(MSG_CLOSE_NOTIFICATION_PEEK);
        mHandler.sendEmptyMessageDelayed(MSG_CLOSE_NOTIFICATION_PEEK,
                NOTIFICATION_PEEK_FADE_DELAY);
    }

    private void reloadAllNotificationIcons() {
        if (mIconLayout == null) return;
        mIconLayout.removeAllViews();
        updateNotificationIcons();
    }

    @Override
    protected void updateNotificationIcons() {
        // XXX: need to implement a new limited linear layout class
        // to avoid removing & readding everything

        if (mIconLayout == null) return;

        // first, populate the main notification panel
        loadNotificationPanel();

        final LinearLayout.LayoutParams params
            = new LinearLayout.LayoutParams(mIconSize + 2*mIconHPadding, getStatusBarHeight());

        // alternate behavior in DND mode
        if (mNotificationDNDMode) {
            if (mIconLayout.getChildCount() == 0) {
                final Notification dndNotification = new Notification.Builder(mContext)
                    .setContentTitle(mContext.getText(R.string.notifications_off_title))
                    .setContentText(mContext.getText(R.string.notifications_off_text))
                    .setSmallIcon(R.drawable.ic_notification_dnd)
                    .setOngoing(true)
                    .getNotification();

                final StatusBarIconView iconView = new StatusBarIconView(mContext, "_dnd",
                        dndNotification);
                iconView.setImageResource(R.drawable.ic_notification_dnd);
                iconView.setScaleType(ImageView.ScaleType.CENTER_INSIDE);
                iconView.setPadding(mIconHPadding, 0, mIconHPadding, 0);

                mNotificationDNDDummyEntry = new NotificationData.Entry(
                        null, new StatusBarNotification("", 0, "", 0, 0, Notification.PRIORITY_MAX,
                               dndNotification, android.os.Process.myUserHandle()), iconView);

                mIconLayout.addView(iconView, params);
            }

            return;
        } else if (0 != (mDisabled & StatusBarManager.DISABLE_NOTIFICATION_ICONS)) {
            // if icons are disabled but we're not in DND mode, this is probably Setup and we should
            // just leave the area totally empty
            return;
        }

        int N = mNotificationData.size();

        if (DEBUG) {
            Slog.d(TAG, "refreshing icons: " + N + " notifications, mIconLayout=" + mIconLayout);
        }

        ArrayList<View> toShow = new ArrayList<View>();

        // Extra Special Icons
        // The IME switcher and compatibility mode icons take the place of notifications. You didn't
        // need to see all those new emails, did you?
        int maxNotificationIconsCount = mMaxNotificationIcons;
        if (mInputMethodSwitchButton.getVisibility() != View.GONE) maxNotificationIconsCount --;
        if (mCompatModeButton.getVisibility()        != View.GONE) maxNotificationIconsCount --; 

        final boolean provisioned = isDeviceProvisioned();
        // If the device hasn't been through Setup, we only show system notifications
        for (int i=0; toShow.size()< maxNotificationIconsCount; i++) {
            if (i >= N) break;
            Entry ent = mNotificationData.get(N-i-1);
            if ((provisioned && ent.notification.getScore() >= HIDE_ICONS_BELOW_SCORE)
                    || showNotificationEvenIfUnprovisioned(ent.notification)) {
                toShow.add(ent.icon);
            }
        }

        ArrayList<View> toRemove = new ArrayList<View>();
        for (int i=0; i<mIconLayout.getChildCount(); i++) {
            View child = mIconLayout.getChildAt(i);
            if (!toShow.contains(child)) {
                toRemove.add(child);
            }
        }

        for (View remove : toRemove) {
            mIconLayout.removeView(remove);
        }

        for (int i=0; i<toShow.size(); i++) {
            View v = toShow.get(i);
            v.setPadding(mIconHPadding, 0, mIconHPadding, 0);
            if (v.getParent() == null) {
                mIconLayout.addView(v, i, params);
            }
        }
    }

    private void loadNotificationPanel() {
        int N = mNotificationData.size();

        ArrayList<View> toShow = new ArrayList<View>();

        final boolean provisioned = isDeviceProvisioned();
        // If the device hasn't been through Setup, we only show system notifications
        for (int i=0; i<N; i++) {
            Entry ent = mNotificationData.get(N-i-1);
            if (provisioned || showNotificationEvenIfUnprovisioned(ent.notification)) {
                toShow.add(ent.row);
            }
        }

        ArrayList<View> toRemove = new ArrayList<View>();
        for (int i=0; i<mPile.getChildCount(); i++) {
            View child = mPile.getChildAt(i);
            if (!toShow.contains(child)) {
                toRemove.add(child);
            }
        }

        for (View remove : toRemove) {
            mPile.removeView(remove);
        }

        for (int i=0; i<toShow.size(); i++) {
            View v = toShow.get(i);
            if (v.getParent() == null) {
                // the notification panel has the most important things at the bottom
                mPile.addView(v, Math.min(toShow.size()-1-i, mPile.getChildCount()));
            }
        }

        mNotificationPanel.setNotificationCount(toShow.size());
        mNotificationPanel.setSettingsEnabled(isDeviceProvisioned());
    }

    @Override
    protected void workAroundBadLayerDrawableOpacity(View v) {
        Drawable bgd = v.getBackground();
        if (!(bgd instanceof LayerDrawable)) return;

        LayerDrawable d = (LayerDrawable) bgd;
        v.setBackground(null);
        d.setOpacity(PixelFormat.TRANSLUCENT);
        v.setBackground(d);
    }

    public void clearAll() {
        try {
            mBarService.onClearAllNotifications();
        } catch (RemoteException ex) {
            // system process is dead if we're here.
        }
        animateCollapsePanels();
        visibilityChanged(false);
    }

    private BroadcastReceiver mBroadcastReceiver = new BroadcastReceiver() {
        public void onReceive(Context context, Intent intent) {
            String action = intent.getAction();
            if (Intent.ACTION_CLOSE_SYSTEM_DIALOGS.equals(action)
                || Intent.ACTION_SCREEN_OFF.equals(action)) {
                int flags = CommandQueue.FLAG_EXCLUDE_NONE;
                if (Intent.ACTION_CLOSE_SYSTEM_DIALOGS.equals(action)) {
                    String reason = intent.getStringExtra("reason");
                    if (reason != null && reason.equals(SYSTEM_DIALOG_REASON_RECENT_APPS)) {
                        flags |= CommandQueue.FLAG_EXCLUDE_RECENTS_PANEL;
                    }
                }
                animateCollapsePanels(flags);
            }
        }
    };

    public void dump(FileDescriptor fd, PrintWriter pw, String[] args) {
        pw.print("mDisabled=0x");
        pw.println(Integer.toHexString(mDisabled));
        pw.println("mNetworkController:");
        mNetworkController.dump(fd, pw, args);
    }

    @Override
    protected boolean isTopNotification(ViewGroup parent, NotificationData.Entry entry) {
        if (parent == null || entry == null) return false;
        return parent.indexOfChild(entry.row) == parent.getChildCount()-1;
    }

    @Override
    protected void haltTicker() {
        mTicker.halt();
    }

    @Override
    protected void updateExpandedViewPos(int expandedPosition) {
    }

    @Override
    protected boolean shouldDisableNavbarGestures() {
        return mNotificationPanel.getVisibility() == View.VISIBLE;
    }

    private boolean isLandscape () {
        Configuration config = mContext.getResources().getConfiguration();
        return (config.orientation == Configuration.ORIENTATION_LANDSCAPE);
    }

    class SettingsObserver extends ContentObserver {
        SettingsObserver(Handler handler) {
            super(handler);
        }

        void observe() {
            ContentResolver resolver = mContext.getContentResolver();
            resolver.registerContentObserver(Settings.System.getUriFor(
                    Settings.System.NOTIFICATION_CLOCK[shortClick]), false, this);
            resolver.registerContentObserver(Settings.System.getUriFor(
                    Settings.System.NOTIFICATION_CLOCK[longClick]), false, this);
            resolver.registerContentObserver(Settings.System.getUriFor(
                    Settings.System.NOTIFICATION_CLOCK[doubleClick]), false, this);
            resolver.registerContentObserver(Settings.System.getUriFor(
                    Settings.System.CURRENT_UI_MODE), false, this);
            resolver.registerContentObserver(Settings.System.getUriFor(
                    Settings.System.NAVIGATION_BAR_HEIGHT), false, this);
            resolver.registerContentObserver(Settings.System.getUriFor(
                    Settings.System.NAVIGATION_BAR_HEIGHT_LANDSCAPE), false, this);
            resolver.registerContentObserver(
                    Settings.System.getUriFor(Settings.System.NAVIGATION_BAR_BUTTONS_QTY), false,
                    this);
            resolver.registerContentObserver(
                    Settings.System.getUriFor(Settings.System.NAVIGATION_BAR_WIDTH_LAND), false,
                    this);
            resolver.registerContentObserver(
                    Settings.System.getUriFor(Settings.System.NAVIGATION_BAR_WIDTH_PORT), false,
                    this);
            resolver.registerContentObserver(Settings.System.getUriFor(Settings.System.NAV_HIDE_ENABLE), false,
                    this);
            resolver.registerContentObserver(Settings.System.getUriFor(Settings.System.NAV_HIDE_TIMEOUT), false,
                    this);
        }

         @Override
        public void onChange(boolean selfChange) {
            updateSettings();
        }
    }

   protected void updateSettings() {
        ContentResolver cr = mContext.getContentResolver();

        mClockActions[shortClick] = Settings.System.getString(cr,
                Settings.System.NOTIFICATION_CLOCK[shortClick]);

        mClockActions[longClick] = Settings.System.getString(cr,
                Settings.System.NOTIFICATION_CLOCK[longClick]);

        mClockActions[doubleClick] = Settings.System.getString(cr,
                Settings.System.NOTIFICATION_CLOCK[doubleClick]);

        if (mClockActions[shortClick]  == null ||mClockActions[shortClick].equals("")) {
            mClockActions[shortClick] = "**clockoptions**";
        }
        if (mClockActions[longClick]  == null || mClockActions[longClick].equals("")) {
            mClockActions[longClick] = "**null**";
        }
        if (mClockActions[doubleClick] == null || mClockActions[doubleClick].equals("") || mClockActions[doubleClick].equals("**null**")) {
            mClockActions[doubleClick] = "**null**";
            mClockDoubleClicked = false;
        } else {
            mClockDoubleClicked = true;
        }
        mNavBarAutoHide = Settings.System.getBoolean(cr, Settings.System.NAV_HIDE_ENABLE, false);
        mAutoHideTimeOut = Settings.System.getInt(cr, Settings.System.NAV_HIDE_TIMEOUT, mAutoHideTimeOut);
        if (mNavBarAutoHide) {
            setupAutoHide();
        } else if (mGesturePanel != null) {
            disableAutoHide();
        }
        mUserBarHeight = Settings.System.getInt(cr, Settings.System.NAVIGATION_BAR_HEIGHT, mNaturalBarHeight);
        mUserBarHeightLand = Settings.System.getInt(cr, Settings.System.NAVIGATION_BAR_HEIGHT_LANDSCAPE, mNaturalBarHeight);
        final int currentHeight = getStatusBarHeight();
        final int barHeight = (isLandscape() ? mUserBarHeightLand : mUserBarHeight);
        if (currentHeight != barHeight) {
            onBarHeightChanged(barHeight);
        }
        mCurrentUIMode = Settings.System.getInt(cr, Settings.System.CURRENT_UI_MODE, 0);
        mNumberOfButtons = Settings.System.getInt(cr, Settings.System.NAVIGATION_BAR_BUTTONS_QTY, 3);
        mWidthLand = Settings.System.getFloat(cr, Settings.System.NAVIGATION_BAR_WIDTH_LAND, 0f);
        mWidthPort = Settings.System.getFloat(cr, Settings.System.NAVIGATION_BAR_WIDTH_PORT, 0f);
        UpdateWeights(isLandscape());
    }
}<|MERGE_RESOLUTION|>--- conflicted
+++ resolved
@@ -447,7 +447,7 @@
 
     @Override
     protected void onConfigurationChanged(Configuration newConfig) {
-<<<<<<< HEAD
+        super.onConfigurationChanged(newConfig);
         // detect theme change.
         CustomTheme newTheme = mContext.getResources().getConfiguration().customTheme;
         if (newTheme != null &&
@@ -461,9 +461,6 @@
             }
         }
         UpdateWeights(isLandscape());
-=======
-        super.onConfigurationChanged(newConfig);
->>>>>>> a34a64d2
         loadDimens();
         final int currentHeight = getStatusBarHeight();
         final int barHeight = (isLandscape() ? mUserBarHeightLand : mUserBarHeight);
