--- conflicted
+++ resolved
@@ -772,11 +772,7 @@
     {
         synchronized (mStartLock) {
             int result = ERROR;
-<<<<<<< HEAD
-            Log.i("TTS", "speak() queueMode=" + queueMode);
-=======
             Log.i("TextToSpeech.java - speak", "speak text of length " + text.length());
->>>>>>> 3ebade5d
             if (!mStarted) {
                 Log.e("TextToSpeech.java - speak", "service isn't started");
                 return result;
@@ -1276,7 +1272,7 @@
      */
     public int synthesizeToFile(String text, HashMap<String,String> params,
             String filename) {
-        Log.i("TTS", "synthesizeToFile()");
+        Log.i("TextToSpeech.java", "synthesizeToFile()");
         synchronized (mStartLock) {
             int result = ERROR;
             Log.i("TextToSpeech.java - synthesizeToFile", "synthesizeToFile text of length "
