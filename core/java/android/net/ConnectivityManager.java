/*
 * Copyright (C) 2008 The Android Open Source Project
 *
 * Licensed under the Apache License, Version 2.0 (the "License");
 * you may not use this file except in compliance with the License.
 * You may obtain a copy of the License at
 *
 *      http://www.apache.org/licenses/LICENSE-2.0
 *
 * Unless required by applicable law or agreed to in writing, software
 * distributed under the License is distributed on an "AS IS" BASIS,
 * WITHOUT WARRANTIES OR CONDITIONS OF ANY KIND, either express or implied.
 * See the License for the specific language governing permissions and
 * limitations under the License.
 */

package android.net;

import static com.android.internal.util.Preconditions.checkNotNull;

import android.annotation.SdkConstant;
import android.annotation.SdkConstant.SdkConstantType;
import android.content.Context;
import android.os.Binder;
import android.os.Build.VERSION_CODES;
import android.os.Messenger;
import android.os.RemoteException;
import android.os.ResultReceiver;
import android.provider.Settings;

import java.net.InetAddress;

/**
 * Class that answers queries about the state of network connectivity. It also
 * notifies applications when network connectivity changes. Get an instance
 * of this class by calling
 * {@link android.content.Context#getSystemService(String) Context.getSystemService(Context.CONNECTIVITY_SERVICE)}.
 * <p>
 * The primary responsibilities of this class are to:
 * <ol>
 * <li>Monitor network connections (Wi-Fi, GPRS, UMTS, etc.)</li>
 * <li>Send broadcast intents when network connectivity changes</li>
 * <li>Attempt to "fail over" to another network when connectivity to a network
 * is lost</li>
 * <li>Provide an API that allows applications to query the coarse-grained or fine-grained
 * state of the available networks</li>
 * </ol>
 */
public class ConnectivityManager {
    private static final String TAG = "ConnectivityManager";

    /**
     * A change in network connectivity has occurred. A connection has either
     * been established or lost. The NetworkInfo for the affected network is
     * sent as an extra; it should be consulted to see what kind of
     * connectivity event occurred.
     * <p/>
     * If this is a connection that was the result of failing over from a
     * disconnected network, then the FAILOVER_CONNECTION boolean extra is
     * set to true.
     * <p/>
     * For a loss of connectivity, if the connectivity manager is attempting
     * to connect (or has already connected) to another network, the
     * NetworkInfo for the new network is also passed as an extra. This lets
     * any receivers of the broadcast know that they should not necessarily
     * tell the user that no data traffic will be possible. Instead, the
     * receiver should expect another broadcast soon, indicating either that
     * the failover attempt succeeded (and so there is still overall data
     * connectivity), or that the failover attempt failed, meaning that all
     * connectivity has been lost.
     * <p/>
     * For a disconnect event, the boolean extra EXTRA_NO_CONNECTIVITY
     * is set to {@code true} if there are no connected networks at all.
     */
    @SdkConstant(SdkConstantType.BROADCAST_INTENT_ACTION)
    public static final String CONNECTIVITY_ACTION = "android.net.conn.CONNECTIVITY_CHANGE";

    /**
     * Identical to {@link #CONNECTIVITY_ACTION} broadcast, but sent without any
     * applicable {@link Settings.Secure#CONNECTIVITY_CHANGE_DELAY}.
     *
     * @hide
     */
    @SdkConstant(SdkConstantType.BROADCAST_INTENT_ACTION)
    public static final String CONNECTIVITY_ACTION_IMMEDIATE =
            "android.net.conn.CONNECTIVITY_CHANGE_IMMEDIATE";

    /**
     * The lookup key for a {@link NetworkInfo} object. Retrieve with
     * {@link android.content.Intent#getParcelableExtra(String)}.
     *
     * @deprecated Since {@link NetworkInfo} can vary based on UID, applications
     *             should always obtain network information through
     *             {@link #getActiveNetworkInfo()} or
     *             {@link #getAllNetworkInfo()}.
     * @see #EXTRA_NETWORK_TYPE
     */
    @Deprecated
    public static final String EXTRA_NETWORK_INFO = "networkInfo";

    /**
     * Network type which triggered a {@link #CONNECTIVITY_ACTION} broadcast.
     * Can be used with {@link #getNetworkInfo(int)} to get {@link NetworkInfo}
     * state based on the calling application.
     *
     * @see android.content.Intent#getIntExtra(String, int)
     */
    public static final String EXTRA_NETWORK_TYPE = "networkType";

    /**
     * The lookup key for a boolean that indicates whether a connect event
     * is for a network to which the connectivity manager was failing over
     * following a disconnect on another network.
     * Retrieve it with {@link android.content.Intent#getBooleanExtra(String,boolean)}.
     */
    public static final String EXTRA_IS_FAILOVER = "isFailover";
    /**
     * The lookup key for a {@link NetworkInfo} object. This is supplied when
     * there is another network that it may be possible to connect to. Retrieve with
     * {@link android.content.Intent#getParcelableExtra(String)}.
     */
    public static final String EXTRA_OTHER_NETWORK_INFO = "otherNetwork";
    /**
     * The lookup key for a boolean that indicates whether there is a
     * complete lack of connectivity, i.e., no network is available.
     * Retrieve it with {@link android.content.Intent#getBooleanExtra(String,boolean)}.
     */
    public static final String EXTRA_NO_CONNECTIVITY = "noConnectivity";
    /**
     * The lookup key for a string that indicates why an attempt to connect
     * to a network failed. The string has no particular structure. It is
     * intended to be used in notifications presented to users. Retrieve
     * it with {@link android.content.Intent#getStringExtra(String)}.
     */
    public static final String EXTRA_REASON = "reason";
    /**
     * The lookup key for a string that provides optionally supplied
     * extra information about the network state. The information
     * may be passed up from the lower networking layers, and its
     * meaning may be specific to a particular network type. Retrieve
     * it with {@link android.content.Intent#getStringExtra(String)}.
     */
    public static final String EXTRA_EXTRA_INFO = "extraInfo";
    /**
     * The lookup key for an int that provides information about
     * our connection to the internet at large.  0 indicates no connection,
     * 100 indicates a great connection.  Retrieve it with
     * {@link android.content.Intent#getIntExtra(String, int)}.
     * {@hide}
     */
    public static final String EXTRA_INET_CONDITION = "inetCondition";

    /**
     * Broadcast action to indicate the change of data activity status
     * (idle or active) on a network in a recent period.
     * The network becomes active when data transmission is started, or
     * idle if there is no data transmission for a period of time.
     * {@hide}
     */
    @SdkConstant(SdkConstantType.BROADCAST_INTENT_ACTION)
    public static final String ACTION_DATA_ACTIVITY_CHANGE = "android.net.conn.DATA_ACTIVITY_CHANGE";
    /**
     * The lookup key for an enum that indicates the network device type on which this data activity
     * change happens.
     * {@hide}
     */
    public static final String EXTRA_DEVICE_TYPE = "deviceType";
    /**
     * The lookup key for a boolean that indicates the device is active or not. {@code true} means
     * it is actively sending or receiving data and {@code false} means it is idle.
     * {@hide}
     */
    public static final String EXTRA_IS_ACTIVE = "isActive";

    /**
     * Broadcast Action: The setting for background data usage has changed
     * values. Use {@link #getBackgroundDataSetting()} to get the current value.
     * <p>
     * If an application uses the network in the background, it should listen
     * for this broadcast and stop using the background data if the value is
     * {@code false}.
     * <p>
     *
     * @deprecated As of {@link VERSION_CODES#ICE_CREAM_SANDWICH}, availability
     *             of background data depends on several combined factors, and
     *             this broadcast is no longer sent. Instead, when background
     *             data is unavailable, {@link #getActiveNetworkInfo()} will now
     *             appear disconnected. During first boot after a platform
     *             upgrade, this broadcast will be sent once if
     *             {@link #getBackgroundDataSetting()} was {@code false} before
     *             the upgrade.
     */
    @SdkConstant(SdkConstantType.BROADCAST_INTENT_ACTION)
    @Deprecated
    public static final String ACTION_BACKGROUND_DATA_SETTING_CHANGED =
            "android.net.conn.BACKGROUND_DATA_SETTING_CHANGED";

    /**
     * Broadcast Action: The network connection may not be good
     * uses {@code ConnectivityManager.EXTRA_INET_CONDITION} and
     * {@code ConnectivityManager.EXTRA_NETWORK_INFO} to specify
     * the network and it's condition.
     * @hide
     */
    @SdkConstant(SdkConstantType.BROADCAST_INTENT_ACTION)
    public static final String INET_CONDITION_ACTION =
            "android.net.conn.INET_CONDITION_ACTION";

    /**
     * Broadcast Action: A tetherable connection has come or gone.
     * Uses {@code ConnectivityManager.EXTRA_AVAILABLE_TETHER},
     * {@code ConnectivityManager.EXTRA_ACTIVE_TETHER} and
     * {@code ConnectivityManager.EXTRA_ERRORED_TETHER} to indicate
     * the current state of tethering.  Each include a list of
     * interface names in that state (may be empty).
     * @hide
     */
    @SdkConstant(SdkConstantType.BROADCAST_INTENT_ACTION)
    public static final String ACTION_TETHER_STATE_CHANGED =
            "android.net.conn.TETHER_STATE_CHANGED";

    /**
     * @hide
     * gives a String[] listing all the interfaces configured for
     * tethering and currently available for tethering.
     */
    public static final String EXTRA_AVAILABLE_TETHER = "availableArray";

    /**
     * @hide
     * gives a String[] listing all the interfaces currently tethered
     * (ie, has dhcp support and packets potentially forwarded/NATed)
     */
    public static final String EXTRA_ACTIVE_TETHER = "activeArray";

    /**
     * @hide
     * gives a String[] listing all the interfaces we tried to tether and
     * failed.  Use {@link #getLastTetherError} to find the error code
     * for any interfaces listed here.
     */
    public static final String EXTRA_ERRORED_TETHER = "erroredArray";

    /**
     * Broadcast Action: The captive portal tracker has finished its test.
     * Sent only while running Setup Wizard, in lieu of showing a user
     * notification.
     * @hide
     */
    @SdkConstant(SdkConstantType.BROADCAST_INTENT_ACTION)
    public static final String ACTION_CAPTIVE_PORTAL_TEST_COMPLETED =
            "android.net.conn.CAPTIVE_PORTAL_TEST_COMPLETED";
    /**
     * The lookup key for a boolean that indicates whether a captive portal was detected.
     * Retrieve it with {@link android.content.Intent#getBooleanExtra(String,boolean)}.
     * @hide
     */
    public static final String EXTRA_IS_CAPTIVE_PORTAL = "captivePortal";

    /**
     * The absence of a connection type.
     * @hide
     */
    public static final int TYPE_NONE        = -1;

    /**
     * The Mobile data connection.  When active, all data traffic
     * will use this network type's interface by default
     * (it has a default route)
     */
    public static final int TYPE_MOBILE      = 0;
    /**
     * The WIFI data connection.  When active, all data traffic
     * will use this network type's interface by default
     * (it has a default route).
     */
    public static final int TYPE_WIFI        = 1;
    /**
     * An MMS-specific Mobile data connection.  This network type may use the
     * same network interface as {@link #TYPE_MOBILE} or it may use a different
     * one.  This is used by applications needing to talk to the carrier's
     * Multimedia Messaging Service servers.
     */
    public static final int TYPE_MOBILE_MMS  = 2;
    /**
     * A SUPL-specific Mobile data connection.  This network type may use the
     * same network interface as {@link #TYPE_MOBILE} or it may use a different
     * one.  This is used by applications needing to talk to the carrier's
     * Secure User Plane Location servers for help locating the device.
     */
    public static final int TYPE_MOBILE_SUPL = 3;
    /**
     * A DUN-specific Mobile data connection.  This network type may use the
     * same network interface as {@link #TYPE_MOBILE} or it may use a different
     * one.  This is sometimes by the system when setting up an upstream connection
     * for tethering so that the carrier is aware of DUN traffic.
     */
    public static final int TYPE_MOBILE_DUN  = 4;
    /**
     * A High Priority Mobile data connection.  This network type uses the
     * same network interface as {@link #TYPE_MOBILE} but the routing setup
     * is different.  Only requesting processes will have access to the
     * Mobile DNS servers and only IP's explicitly requested via {@link #requestRouteToHost}
     * will route over this interface if no default route exists.
     */
    public static final int TYPE_MOBILE_HIPRI = 5;
    /**
     * The WiMAX data connection.  When active, all data traffic
     * will use this network type's interface by default
     * (it has a default route).
     */
    public static final int TYPE_WIMAX       = 6;

    /**
     * The Bluetooth data connection.  When active, all data traffic
     * will use this network type's interface by default
     * (it has a default route).
     */
    public static final int TYPE_BLUETOOTH   = 7;

    /**
     * Dummy data connection.  This should not be used on shipping devices.
     */
    public static final int TYPE_DUMMY       = 8;

    /**
     * The Ethernet data connection.  When active, all data traffic
     * will use this network type's interface by default
     * (it has a default route).
     */
    public static final int TYPE_ETHERNET    = 9;

    /**
     * Over the air Administration.
     * {@hide}
     */
    public static final int TYPE_MOBILE_FOTA = 10;

    /**
     * IP Multimedia Subsystem.
     * {@hide}
     */
    public static final int TYPE_MOBILE_IMS  = 11;

    /**
     * Carrier Branded Services.
     * {@hide}
     */
    public static final int TYPE_MOBILE_CBS  = 12;

    /**
     * A Wi-Fi p2p connection. Only requesting processes will have access to
     * the peers connected.
     * {@hide}
     */
    public static final int TYPE_WIFI_P2P    = 13;

    /** {@hide} */
    public static final int MAX_RADIO_TYPE   = TYPE_WIFI_P2P;

    /** {@hide} */
    public static final int MAX_NETWORK_TYPE = TYPE_WIFI_P2P;

    /**
     * If you want to set the default network preference,you can directly
     * change the networkAttributes array in framework's config.xml.
     *
     * @deprecated Since we support so many more networks now, the single
     *             network default network preference can't really express
     *             the hierarchy.  Instead, the default is defined by the
     *             networkAttributes in config.xml.  You can determine
     *             the current value by calling {@link #getNetworkPreference()}
     *             from an App.
     */
    @Deprecated
    public static final int DEFAULT_NETWORK_PREFERENCE = TYPE_WIFI;

    /**
     * Default value for {@link Settings.Global#CONNECTIVITY_CHANGE_DELAY} in
     * milliseconds.  This was introduced because IPv6 routes seem to take a
     * moment to settle - trying network activity before the routes are adjusted
     * can lead to packets using the wrong interface or having the wrong IP address.
     * This delay is a bit crude, but in the future hopefully we will have kernel
     * notifications letting us know when it's safe to use the new network.
     *
     * @hide
     */
    public static final int CONNECTIVITY_CHANGE_DELAY_DEFAULT = 3000;

    private final IConnectivityManager mService;

    /**
     * Tests if a given integer represents a valid network type.
     * @param networkType the type to be tested
     * @return a boolean.  {@code true} if the type is valid, else {@code false}
     */
    public static boolean isNetworkTypeValid(int networkType) {
        return networkType >= 0 && networkType <= MAX_NETWORK_TYPE;
    }

    /**
     * Returns a non-localized string representing a given network type.
     * ONLY used for debugging output.
     * @param type the type needing naming
     * @return a String for the given type, or a string version of the type ("87")
     * if no name is known.
     * {@hide}
     */
    public static String getNetworkTypeName(int type) {
        switch (type) {
            case TYPE_MOBILE:
                return "MOBILE";
            case TYPE_WIFI:
                return "WIFI";
            case TYPE_MOBILE_MMS:
                return "MOBILE_MMS";
            case TYPE_MOBILE_SUPL:
                return "MOBILE_SUPL";
            case TYPE_MOBILE_DUN:
                return "MOBILE_DUN";
            case TYPE_MOBILE_HIPRI:
                return "MOBILE_HIPRI";
            case TYPE_WIMAX:
                return "WIMAX";
            case TYPE_BLUETOOTH:
                return "BLUETOOTH";
            case TYPE_DUMMY:
                return "DUMMY";
            case TYPE_ETHERNET:
                return "ETHERNET";
            case TYPE_MOBILE_FOTA:
                return "MOBILE_FOTA";
            case TYPE_MOBILE_IMS:
                return "MOBILE_IMS";
            case TYPE_MOBILE_CBS:
                return "MOBILE_CBS";
            case TYPE_WIFI_P2P:
                return "WIFI_P2P";
            default:
                return Integer.toString(type);
        }
    }

    /**
     * Checks if a given type uses the cellular data connection.
     * This should be replaced in the future by a network property.
     * @param networkType the type to check
     * @return a boolean - {@code true} if uses cellular network, else {@code false}
     * {@hide}
     */
    public static boolean isNetworkTypeMobile(int networkType) {
        switch (networkType) {
            case TYPE_MOBILE:
            case TYPE_MOBILE_MMS:
            case TYPE_MOBILE_SUPL:
            case TYPE_MOBILE_DUN:
            case TYPE_MOBILE_HIPRI:
            case TYPE_MOBILE_FOTA:
            case TYPE_MOBILE_IMS:
            case TYPE_MOBILE_CBS:
                return true;
            default:
                return false;
        }
    }

    /**
     * Specifies the preferred network type.  When the device has more
     * than one type available the preferred network type will be used.
     * Note that this made sense when we only had 2 network types,
     * but with more and more default networks we need an array to list
     * their ordering.  This will be deprecated soon.
     *
     * @param preference the network type to prefer over all others.  It is
     *         unspecified what happens to the old preferred network in the
     *         overall ordering.
     */
    public void setNetworkPreference(int preference) {
        try {
            mService.setNetworkPreference(preference);
        } catch (RemoteException e) {
        }
    }

    /**
     * Retrieves the current preferred network type.
     * Note that this made sense when we only had 2 network types,
     * but with more and more default networks we need an array to list
     * their ordering.  This will be deprecated soon.
     *
     * @return an integer representing the preferred network type
     *
     * <p>This method requires the caller to hold the permission
     * {@link android.Manifest.permission#ACCESS_NETWORK_STATE}.
     */
    public int getNetworkPreference() {
        try {
            return mService.getNetworkPreference();
        } catch (RemoteException e) {
            return -1;
        }
    }

    /**
     * Returns details about the currently active default data network. When
     * connected, this network is the default route for outgoing connections.
     * You should always check {@link NetworkInfo#isConnected()} before initiating
     * network traffic. This may return {@code null} when there is no default
     * network.
     *
     * @return a {@link NetworkInfo} object for the current default network
     *        or {@code null} if no network default network is currently active
     *
     * <p>This method requires the call to hold the permission
     * {@link android.Manifest.permission#ACCESS_NETWORK_STATE}.
     */
    public NetworkInfo getActiveNetworkInfo() {
        try {
            return mService.getActiveNetworkInfo();
        } catch (RemoteException e) {
            return null;
        }
    }

    /**
     * Returns details about the currently active default data network
     * for a given uid.  This is for internal use only to avoid spying
     * other apps.
     *
     * @return a {@link NetworkInfo} object for the current default network
     *        for the given uid or {@code null} if no default network is
     *        available for the specified uid.
     *
     * <p>This method requires the caller to hold the permission
     * {@link android.Manifest.permission#CONNECTIVITY_INTERNAL}
     * {@hide}
     */
    public NetworkInfo getActiveNetworkInfoForUid(int uid) {
        try {
            return mService.getActiveNetworkInfoForUid(uid);
        } catch (RemoteException e) {
            return null;
        }
    }

    /**
     * Returns connection status information about a particular
     * network type.
     *
     * @param networkType integer specifying which networkType in
     *        which you're interested.
     * @return a {@link NetworkInfo} object for the requested
     *        network type or {@code null} if the type is not
     *        supported by the device.
     *
     * <p>This method requires the call to hold the permission
     * {@link android.Manifest.permission#ACCESS_NETWORK_STATE}.
     */
    public NetworkInfo getNetworkInfo(int networkType) {
        try {
            return mService.getNetworkInfo(networkType);
        } catch (RemoteException e) {
            return null;
        }
    }

    /**
     * Returns connection status information about all network
     * types supported by the device.
     *
     * @return an array of {@link NetworkInfo} objects.  Check each
     * {@link NetworkInfo#getType} for which type each applies.
     *
     * <p>This method requires the call to hold the permission
     * {@link android.Manifest.permission#ACCESS_NETWORK_STATE}.
     */
    public NetworkInfo[] getAllNetworkInfo() {
        try {
            return mService.getAllNetworkInfo();
        } catch (RemoteException e) {
            return null;
        }
    }

    /**
     * Returns the IP information for the current default network.
     *
     * @return a {@link LinkProperties} object describing the IP info
     *        for the current default network, or {@code null} if there
     *        is no current default network.
     *
     * <p>This method requires the call to hold the permission
     * {@link android.Manifest.permission#ACCESS_NETWORK_STATE}.
     * {@hide}
     */
    public LinkProperties getActiveLinkProperties() {
        try {
            return mService.getActiveLinkProperties();
        } catch (RemoteException e) {
            return null;
        }
    }

    /**
     * Returns the IP information for a given network type.
     *
     * @param networkType the network type of interest.
     * @return a {@link LinkProperties} object describing the IP info
     *        for the given networkType, or {@code null} if there is
     *        no current default network.
     *
     * <p>This method requires the call to hold the permission
     * {@link android.Manifest.permission#ACCESS_NETWORK_STATE}.
     * {@hide}
     */
    public LinkProperties getLinkProperties(int networkType) {
        try {
            return mService.getLinkProperties(networkType);
        } catch (RemoteException e) {
            return null;
        }
    }

    /**
     * Tells each network type to set its radio power state as directed.
     *
     * @param turnOn a boolean, {@code true} to turn the radios on,
     *        {@code false} to turn them off.
     * @return a boolean, {@code true} indicating success.  All network types
     *        will be tried, even if some fail.
     *
     * <p>This method requires the call to hold the permission
     * {@link android.Manifest.permission#CHANGE_NETWORK_STATE}.
     * {@hide}
     */
    public boolean setRadios(boolean turnOn) {
        try {
            return mService.setRadios(turnOn);
        } catch (RemoteException e) {
            return false;
        }
    }

    /**
     * Tells a given networkType to set its radio power state as directed.
     *
     * @param networkType the int networkType of interest.
     * @param turnOn a boolean, {@code true} to turn the radio on,
     *        {@code} false to turn it off.
     * @return a boolean, {@code true} indicating success.
     *
     * <p>This method requires the call to hold the permission
     * {@link android.Manifest.permission#CHANGE_NETWORK_STATE}.
     * {@hide}
     */
    public boolean setRadio(int networkType, boolean turnOn) {
        try {
            return mService.setRadio(networkType, turnOn);
        } catch (RemoteException e) {
            return false;
        }
    }

    /**
     * Tells the underlying networking system that the caller wants to
     * begin using the named feature. The interpretation of {@code feature}
     * is completely up to each networking implementation.
     * <p>This method requires the caller to hold the permission
     * {@link android.Manifest.permission#CHANGE_NETWORK_STATE}.
     * @param networkType specifies which network the request pertains to
     * @param feature the name of the feature to be used
     * @return an integer value representing the outcome of the request.
     * The interpretation of this value is specific to each networking
     * implementation+feature combination, except that the value {@code -1}
     * always indicates failure.
     */
    public int startUsingNetworkFeature(int networkType, String feature) {
        try {
            return mService.startUsingNetworkFeature(networkType, feature,
                    new Binder());
        } catch (RemoteException e) {
            return -1;
        }
    }

    /**
     * Tells the underlying networking system that the caller is finished
     * using the named feature. The interpretation of {@code feature}
     * is completely up to each networking implementation.
     * <p>This method requires the caller to hold the permission
     * {@link android.Manifest.permission#CHANGE_NETWORK_STATE}.
     * @param networkType specifies which network the request pertains to
     * @param feature the name of the feature that is no longer needed
     * @return an integer value representing the outcome of the request.
     * The interpretation of this value is specific to each networking
     * implementation+feature combination, except that the value {@code -1}
     * always indicates failure.
     */
    public int stopUsingNetworkFeature(int networkType, String feature) {
        try {
            return mService.stopUsingNetworkFeature(networkType, feature);
        } catch (RemoteException e) {
            return -1;
        }
    }

    /**
     * Ensure that a network route exists to deliver traffic to the specified
     * host via the specified network interface. An attempt to add a route that
     * already exists is ignored, but treated as successful.
     * <p>This method requires the caller to hold the permission
     * {@link android.Manifest.permission#CHANGE_NETWORK_STATE}.
     * @param networkType the type of the network over which traffic to the specified
     * host is to be routed
     * @param hostAddress the IP address of the host to which the route is desired
     * @return {@code true} on success, {@code false} on failure
     */
    public boolean requestRouteToHost(int networkType, int hostAddress) {
        InetAddress inetAddress = NetworkUtils.intToInetAddress(hostAddress);

        if (inetAddress == null) {
            return false;
        }

        return requestRouteToHostAddress(networkType, inetAddress);
    }

    /**
     * Ensure that a network route exists to deliver traffic to the specified
     * host via the specified network interface. An attempt to add a route that
     * already exists is ignored, but treated as successful.
     * @param networkType the type of the network over which traffic to the specified
     * host is to be routed
     * @param hostAddress the IP address of the host to which the route is desired
     * @return {@code true} on success, {@code false} on failure
     * @hide
     */
    public boolean requestRouteToHostAddress(int networkType, InetAddress hostAddress) {
        byte[] address = hostAddress.getAddress();
        try {
            return mService.requestRouteToHostAddress(networkType, address);
        } catch (RemoteException e) {
            return false;
        }
    }

    /**
     * Returns the value of the setting for background data usage. If false,
     * applications should not use the network if the application is not in the
     * foreground. Developers should respect this setting, and check the value
     * of this before performing any background data operations.
     * <p>
     * All applications that have background services that use the network
     * should listen to {@link #ACTION_BACKGROUND_DATA_SETTING_CHANGED}.
     * <p>
     * @deprecated As of {@link VERSION_CODES#ICE_CREAM_SANDWICH}, availability of
     * background data depends on several combined factors, and this method will
     * always return {@code true}. Instead, when background data is unavailable,
     * {@link #getActiveNetworkInfo()} will now appear disconnected.
     *
     * @return Whether background data usage is allowed.
     */
    @Deprecated
    public boolean getBackgroundDataSetting() {
        // assume that background data is allowed; final authority is
        // NetworkInfo which may be blocked.
        return true;
    }

    /**
     * Sets the value of the setting for background data usage.
     *
     * @param allowBackgroundData Whether an application should use data while
     *            it is in the background.
     *
     * @attr ref android.Manifest.permission#CHANGE_BACKGROUND_DATA_SETTING
     * @see #getBackgroundDataSetting()
     * @hide
     */
    @Deprecated
    public void setBackgroundDataSetting(boolean allowBackgroundData) {
        // ignored
    }

    /**
     * Return quota status for the current active network, or {@code null} if no
     * network is active. Quota status can change rapidly, so these values
     * shouldn't be cached.
     *
     * <p>This method requires the call to hold the permission
     * {@link android.Manifest.permission#ACCESS_NETWORK_STATE}.
     *
     * @hide
     */
    public NetworkQuotaInfo getActiveNetworkQuotaInfo() {
        try {
            return mService.getActiveNetworkQuotaInfo();
        } catch (RemoteException e) {
            return null;
        }
    }

    /**
     * Gets the value of the setting for enabling Mobile data.
     *
     * @return Whether mobile data is enabled.
     *
     * <p>This method requires the call to hold the permission
     * {@link android.Manifest.permission#ACCESS_NETWORK_STATE}.
     * @hide
     */
    public boolean getMobileDataEnabled() {
        try {
            return mService.getMobileDataEnabled();
        } catch (RemoteException e) {
            return true;
        }
    }

    /**
     * Sets the persisted value for enabling/disabling Mobile data.
     *
     * @param enabled Whether the user wants the mobile data connection used
     *            or not.
     * @hide
     */
    public void setMobileDataEnabled(boolean enabled) {
        try {
            mService.setMobileDataEnabled(enabled);
        } catch (RemoteException e) {
        }
    }

    /**
     * {@hide}
     */
    public ConnectivityManager(IConnectivityManager service) {
        mService = checkNotNull(service, "missing IConnectivityManager");
    }

    /** {@hide} */
    public static ConnectivityManager from(Context context) {
        return (ConnectivityManager) context.getSystemService(Context.CONNECTIVITY_SERVICE);
    }

    /**
     * Get the set of tetherable, available interfaces.  This list is limited by
     * device configuration and current interface existence.
     *
     * @return an array of 0 or more Strings of tetherable interface names.
     *
     * <p>This method requires the call to hold the permission
     * {@link android.Manifest.permission#ACCESS_NETWORK_STATE}.
     * {@hide}
     */
    public String[] getTetherableIfaces() {
        try {
            return mService.getTetherableIfaces();
        } catch (RemoteException e) {
            return new String[0];
        }
    }

    /**
     * Get the set of tethered interfaces.
     *
     * @return an array of 0 or more String of currently tethered interface names.
     *
     * <p>This method requires the call to hold the permission
     * {@link android.Manifest.permission#ACCESS_NETWORK_STATE}.
     * {@hide}
     */
    public String[] getTetheredIfaces() {
        try {
            return mService.getTetheredIfaces();
        } catch (RemoteException e) {
            return new String[0];
        }
    }

    /**
     * Get the set of interface names which attempted to tether but
     * failed.  Re-attempting to tether may cause them to reset to the Tethered
     * state.  Alternatively, causing the interface to be destroyed and recreated
     * may cause them to reset to the available state.
     * {@link ConnectivityManager#getLastTetherError} can be used to get more
     * information on the cause of the errors.
     *
     * @return an array of 0 or more String indicating the interface names
     *        which failed to tether.
     *
     * <p>This method requires the call to hold the permission
     * {@link android.Manifest.permission#ACCESS_NETWORK_STATE}.
     * {@hide}
     */
    public String[] getTetheringErroredIfaces() {
        try {
            return mService.getTetheringErroredIfaces();
        } catch (RemoteException e) {
            return new String[0];
        }
    }

    /**
     * Attempt to tether the named interface.  This will setup a dhcp server
     * on the interface, forward and NAT IP packets and forward DNS requests
     * to the best active upstream network interface.  Note that if no upstream
     * IP network interface is available, dhcp will still run and traffic will be
     * allowed between the tethered devices and this device, though upstream net
     * access will of course fail until an upstream network interface becomes
     * active.
     *
     * @param iface the interface name to tether.
     * @return error a {@code TETHER_ERROR} value indicating success or failure type
     *
     * <p>This method requires the call to hold the permission
     * {@link android.Manifest.permission#CHANGE_NETWORK_STATE}.
     * {@hide}
     */
    public int tether(String iface) {
        try {
            return mService.tether(iface);
        } catch (RemoteException e) {
            return TETHER_ERROR_SERVICE_UNAVAIL;
        }
    }

    /**
     * Stop tethering the named interface.
     *
     * @param iface the interface name to untether.
     * @return error a {@code TETHER_ERROR} value indicating success or failure type
     *
     * <p>This method requires the call to hold the permission
     * {@link android.Manifest.permission#CHANGE_NETWORK_STATE}.
     * {@hide}
     */
    public int untether(String iface) {
        try {
            return mService.untether(iface);
        } catch (RemoteException e) {
            return TETHER_ERROR_SERVICE_UNAVAIL;
        }
    }

    /**
     * Check if the device allows for tethering.  It may be disabled via
     * {@code ro.tether.denied} system property, {@link Settings#TETHER_SUPPORTED} or
     * due to device configuration.
     *
     * @return a boolean - {@code true} indicating Tethering is supported.
     *
     * <p>This method requires the call to hold the permission
     * {@link android.Manifest.permission#ACCESS_NETWORK_STATE}.
     * {@hide}
     */
    public boolean isTetheringSupported() {
        try {
            return mService.isTetheringSupported();
        } catch (RemoteException e) {
            return false;
        }
    }

    /**
     * Get the list of regular expressions that define any tetherable
     * USB network interfaces.  If USB tethering is not supported by the
     * device, this list should be empty.
     *
     * @return an array of 0 or more regular expression Strings defining
     *        what interfaces are considered tetherable usb interfaces.
     *
     * <p>This method requires the call to hold the permission
     * {@link android.Manifest.permission#ACCESS_NETWORK_STATE}.
     * {@hide}
     */
    public String[] getTetherableUsbRegexs() {
        try {
            return mService.getTetherableUsbRegexs();
        } catch (RemoteException e) {
            return new String[0];
        }
    }

    /**
     * Get the list of regular expressions that define any tetherable
     * Wifi network interfaces.  If Wifi tethering is not supported by the
     * device, this list should be empty.
     *
     * @return an array of 0 or more regular expression Strings defining
     *        what interfaces are considered tetherable wifi interfaces.
     *
     * <p>This method requires the call to hold the permission
     * {@link android.Manifest.permission#ACCESS_NETWORK_STATE}.
     * {@hide}
     */
    public String[] getTetherableWifiRegexs() {
        try {
            return mService.getTetherableWifiRegexs();
        } catch (RemoteException e) {
            return new String[0];
        }
    }

    /**
     * Get the list of regular expressions that define any tetherable
     * Bluetooth network interfaces.  If Bluetooth tethering is not supported by the
     * device, this list should be empty.
     *
     * @return an array of 0 or more regular expression Strings defining
     *        what interfaces are considered tetherable bluetooth interfaces.
     *
     * <p>This method requires the call to hold the permission
     * {@link android.Manifest.permission#ACCESS_NETWORK_STATE}.
     * {@hide}
     */
    public String[] getTetherableBluetoothRegexs() {
        try {
            return mService.getTetherableBluetoothRegexs();
        } catch (RemoteException e) {
            return new String[0];
        }
    }

    /**
     * Attempt to both alter the mode of USB and Tethering of USB.  A
     * utility method to deal with some of the complexity of USB - will
     * attempt to switch to Rndis and subsequently tether the resulting
     * interface on {@code true} or turn off tethering and switch off
     * Rndis on {@code false}.
     *
     * @param enable a boolean - {@code true} to enable tethering
     * @return error a {@code TETHER_ERROR} value indicating success or failure type
     *
     * <p>This method requires the call to hold the permission
     * {@link android.Manifest.permission#CHANGE_NETWORK_STATE}.
     * {@hide}
     */
    public int setUsbTethering(boolean enable) {
        try {
            return mService.setUsbTethering(enable);
        } catch (RemoteException e) {
            return TETHER_ERROR_SERVICE_UNAVAIL;
        }
    }

    /** {@hide} */
    public static final int TETHER_ERROR_NO_ERROR           = 0;
    /** {@hide} */
    public static final int TETHER_ERROR_UNKNOWN_IFACE      = 1;
    /** {@hide} */
    public static final int TETHER_ERROR_SERVICE_UNAVAIL    = 2;
    /** {@hide} */
    public static final int TETHER_ERROR_UNSUPPORTED        = 3;
    /** {@hide} */
    public static final int TETHER_ERROR_UNAVAIL_IFACE      = 4;
    /** {@hide} */
    public static final int TETHER_ERROR_MASTER_ERROR       = 5;
    /** {@hide} */
    public static final int TETHER_ERROR_TETHER_IFACE_ERROR = 6;
    /** {@hide} */
    public static final int TETHER_ERROR_UNTETHER_IFACE_ERROR = 7;
    /** {@hide} */
    public static final int TETHER_ERROR_ENABLE_NAT_ERROR     = 8;
    /** {@hide} */
    public static final int TETHER_ERROR_DISABLE_NAT_ERROR    = 9;
    /** {@hide} */
    public static final int TETHER_ERROR_IFACE_CFG_ERROR      = 10;

    /**
     * Get a more detailed error code after a Tethering or Untethering
     * request asynchronously failed.
     *
     * @param iface The name of the interface of interest
     * @return error The error code of the last error tethering or untethering the named
     *               interface
     *
     * <p>This method requires the call to hold the permission
     * {@link android.Manifest.permission#ACCESS_NETWORK_STATE}.
     * {@hide}
     */
    public int getLastTetherError(String iface) {
        try {
            return mService.getLastTetherError(iface);
        } catch (RemoteException e) {
            return TETHER_ERROR_SERVICE_UNAVAIL;
        }
    }

    /**
     * Try to ensure the device stays awake until we connect with the next network.
     * Actually just holds a wakelock for a number of seconds while we try to connect
     * to any default networks.  This will expire if the timeout passes or if we connect
     * to a default after this is called.  For internal use only.
     *
     * @param forWhom the name of the network going down for logging purposes
     * @return {@code true} on success, {@code false} on failure
     *
     * <p>This method requires the call to hold the permission
     * {@link android.Manifest.permission#CONNECTIVITY_INTERNAL}.
     * {@hide}
     */
    public boolean requestNetworkTransitionWakelock(String forWhom) {
        try {
            mService.requestNetworkTransitionWakelock(forWhom);
            return true;
        } catch (RemoteException e) {
            return false;
        }
    }

    /**
     * Report network connectivity status.  This is currently used only
     * to alter status bar UI.
     *
     * @param networkType The type of network you want to report on
     * @param percentage The quality of the connection 0 is bad, 100 is good
     *
     * <p>This method requires the call to hold the permission
     * {@link android.Manifest.permission#STATUS_BAR}.
     * {@hide}
     */
    public void reportInetCondition(int networkType, int percentage) {
        try {
            mService.reportInetCondition(networkType, percentage);
        } catch (RemoteException e) {
        }
    }

    /**
     * Set a network-independent global http proxy.  This is not normally what you want
     * for typical HTTP proxies - they are general network dependent.  However if you're
     * doing something unusual like general internal filtering this may be useful.  On
     * a private network where the proxy is not accessible, you may break HTTP using this.
     *
     * @param proxyProperties The a {@link ProxyProperites} object defining the new global
     *        HTTP proxy.  A {@code null} value will clear the global HTTP proxy.
     *
     * <p>This method requires the call to hold the permission
     * {@link android.Manifest.permission#CONNECTIVITY_INTERNAL}.
     * {@hide}
     */
    public void setGlobalProxy(ProxyProperties p) {
        try {
            mService.setGlobalProxy(p);
        } catch (RemoteException e) {
        }
    }

    /**
     * Retrieve any network-independent global HTTP proxy.
     *
     * @return {@link ProxyProperties} for the current global HTTP proxy or {@code null}
     *        if no global HTTP proxy is set.
     *
     * <p>This method requires the call to hold the permission
     * {@link android.Manifest.permission#ACCESS_NETWORK_STATE}.
     * {@hide}
     */
    public ProxyProperties getGlobalProxy() {
        try {
            return mService.getGlobalProxy();
        } catch (RemoteException e) {
            return null;
        }
    }

    /**
     * Get the HTTP proxy settings for the current default network.  Note that
     * if a global proxy is set, it will override any per-network setting.
     *
     * @return the {@link ProxyProperties} for the current HTTP proxy, or {@code null} if no
     *        HTTP proxy is active.
     *
     * <p>This method requires the call to hold the permission
     * {@link android.Manifest.permission#ACCESS_NETWORK_STATE}.
     * {@hide}
     */
    public ProxyProperties getProxy() {
        try {
            return mService.getProxy();
        } catch (RemoteException e) {
            return null;
        }
    }

    /**
     * Sets a secondary requirement bit for the given networkType.
     * This requirement bit is generally under the control of the carrier
     * or its agents and is not directly controlled by the user.
     *
     * @param networkType The network who's dependence has changed
     * @param met Boolean - true if network use is OK, false if not
     *
     * <p>This method requires the call to hold the permission
     * {@link android.Manifest.permission#CONNECTIVITY_INTERNAL}.
     * {@hide}
     */
    public void setDataDependency(int networkType, boolean met) {
        try {
            mService.setDataDependency(networkType, met);
        } catch (RemoteException e) {
        }
    }

    /**
     * Returns true if the hardware supports the given network type
     * else it returns false.  This doesn't indicate we have coverage
     * or are authorized onto a network, just whether or not the
     * hardware supports it.  For example a GSM phone without a SIM
     * should still return {@code true} for mobile data, but a wifi only
     * tablet would return {@code false}.
     *
     * @param networkType The network type we'd like to check
     * @return {@code true} if supported, else {@code false}
     *
     * <p>This method requires the call to hold the permission
     * {@link android.Manifest.permission#ACCESS_NETWORK_STATE}.
     * @hide
     */
    public boolean isNetworkSupported(int networkType) {
        try {
            return mService.isNetworkSupported(networkType);
        } catch (RemoteException e) {}
        return false;
    }

    /**
     * Returns if the currently active data network is metered. A network is
     * classified as metered when the user is sensitive to heavy data usage on
     * that connection due to monetary costs, data limitations or
     * battery/performance issues. You should check this before doing large
     * data transfers, and warn the user or delay the operation until another
     * network is available.
     *
     * @return {@code true} if large transfers should be avoided, otherwise
     *        {@code false}.
     *
     * <p>This method requires the call to hold the permission
     * {@link android.Manifest.permission#ACCESS_NETWORK_STATE}.
     */
    public boolean isActiveNetworkMetered() {
        try {
            return mService.isActiveNetworkMetered();
        } catch (RemoteException e) {
            return false;
        }
    }

    /**
     * If the LockdownVpn mechanism is enabled, updates the vpn
     * with a reload of its profile.
     *
     * @return a boolean with {@code} indicating success
     *
     * <p>This method can only be called by the system UID
     * {@hide}
     */
    public boolean updateLockdownVpn() {
        try {
            return mService.updateLockdownVpn();
        } catch (RemoteException e) {
            return false;
        }
    }

    /**
     * Signal that the captive portal check on the indicated network
     * is complete and we can turn the network on for general use.
     *
     * @param info the {@link NetworkInfo} object for the networkType
     *        in question.
     *
     * <p>This method requires the call to hold the permission
     * {@link android.Manifest.permission#CONNECTIVITY_INTERNAL}.
     * {@hide}
     */
    public void captivePortalCheckComplete(NetworkInfo info) {
        try {
            mService.captivePortalCheckComplete(info);
        } catch (RemoteException e) {
        }
    }

    /**
     * Signal that the captive portal check on the indicated network
     * is complete and whether its a captive portal or not.
     *
     * @param info the {@link NetworkInfo} object for the networkType
     *        in question.
     * @param isCaptivePortal true/false.
     *
     * <p>This method requires the call to hold the permission
     * {@link android.Manifest.permission#CONNECTIVITY_INTERNAL}.
     * {@hide}
     */
    public void captivePortalCheckCompleted(NetworkInfo info, boolean isCaptivePortal) {
        try {
            mService.captivePortalCheckCompleted(info, isCaptivePortal);
        } catch (RemoteException e) {
        }
    }

    /**
     * Supply the backend messenger for a network tracker
     *
     * @param type NetworkType to set
     * @param messenger {@link Messenger}
     * {@hide}
     */
    public void supplyMessenger(int networkType, Messenger messenger) {
        try {
            mService.supplyMessenger(networkType, messenger);
        } catch (RemoteException e) {
        }
    }

    /**
     * The ResultReceiver resultCode for checkMobileProvisioning (CMP_RESULT_CODE)
     */

    /**
     * No connection was possible to the network.
     * {@hide}
     */
    public static final int CMP_RESULT_CODE_NO_CONNECTION = 0;

    /**
     * A connection was made to the internet, all is well.
     * {@hide}
     */
    public static final int CMP_RESULT_CODE_CONNECTABLE = 1;

    /**
     * A connection was made but there was a redirection, we appear to be in walled garden.
     * This is an indication of a warm sim on a mobile network.
     * {@hide}
     */
    public static final int CMP_RESULT_CODE_REDIRECTED = 2;

    /**
     * A connection was made but no dns server was available to resolve a name to address.
     * This is an indication of a warm sim on a mobile network.
     *
     * {@hide}
     */
    public static final int CMP_RESULT_CODE_NO_DNS = 3;

    /**
     * A connection was made but could not open a TCP connection.
     * This is an indication of a warm sim on a mobile network.
     * {@hide}
     */
    public static final int CMP_RESULT_CODE_NO_TCP_CONNECTION = 4;

    /**
     * Check mobile provisioning. The resultCode passed to
     * onReceiveResult will be one of the CMP_RESULT_CODE_xxxx values above.
     * This may take a minute or more to complete.
     *
     * @param sendNotificaiton, when true a notification will be sent to user.
     * @param suggestedTimeOutMs, timeout in milliseconds
     * @param resultReceiver needs to  be supplied to receive the result
     *
     * @return time out that will be used, maybe less that suggestedTimeOutMs
     * -1 if an error.
     *
     * {@hide}
     */
    public int checkMobileProvisioning(boolean sendNotification, int suggestedTimeOutMs,
            ResultReceiver resultReceiver) {
        int timeOutMs = -1;
        try {
            timeOutMs = mService.checkMobileProvisioning(sendNotification, suggestedTimeOutMs,
                    resultReceiver);
        } catch (RemoteException e) {
        }
        return timeOutMs;
    }

    /**
<<<<<<< HEAD
     * Get the carrier provisioning url.
=======
     * Get the mobile provisioning url.
>>>>>>> 79c8965b
     * {@hide}
     */
    public String getMobileProvisioningUrl() {
        try {
            return mService.getMobileProvisioningUrl();
        } catch (RemoteException e) {
        }
        return null;
    }
<<<<<<< HEAD
=======

    /**
     * Get the mobile redirected provisioning url.
     * {@hide}
     */
    public String getMobileRedirectedProvisioningUrl() {
        try {
            return mService.getMobileRedirectedProvisioningUrl();
        } catch (RemoteException e) {
        }
        return null;
    }
>>>>>>> 79c8965b
}<|MERGE_RESOLUTION|>--- conflicted
+++ resolved
@@ -1379,11 +1379,7 @@
     }
 
     /**
-<<<<<<< HEAD
-     * Get the carrier provisioning url.
-=======
      * Get the mobile provisioning url.
->>>>>>> 79c8965b
      * {@hide}
      */
     public String getMobileProvisioningUrl() {
@@ -1393,8 +1389,6 @@
         }
         return null;
     }
-<<<<<<< HEAD
-=======
 
     /**
      * Get the mobile redirected provisioning url.
@@ -1407,5 +1401,4 @@
         }
         return null;
     }
->>>>>>> 79c8965b
 }