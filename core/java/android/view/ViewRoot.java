/*
 * Copyright (C) 2006 The Android Open Source Project
 *
 * Licensed under the Apache License, Version 2.0 (the "License");
 * you may not use this file except in compliance with the License.
 * You may obtain a copy of the License at
 *
 *      http://www.apache.org/licenses/LICENSE-2.0
 *
 * Unless required by applicable law or agreed to in writing, software
 * distributed under the License is distributed on an "AS IS" BASIS,
 * WITHOUT WARRANTIES OR CONDITIONS OF ANY KIND, either express or implied.
 * See the License for the specific language governing permissions and
 * limitations under the License.
 */

package android.view;

import android.Manifest;
import android.app.ActivityManagerNative;
import android.content.ClipDescription;
import android.content.ComponentCallbacks;
import android.content.Context;
import android.content.pm.PackageManager;
import android.content.res.CompatibilityInfo;
import android.content.res.Configuration;
import android.content.res.Resources;
import android.graphics.Bitmap;
import android.graphics.Canvas;
import android.graphics.Paint;
import android.graphics.PixelFormat;
import android.graphics.Point;
import android.graphics.PointF;
import android.graphics.PorterDuff;
import android.graphics.Rect;
import android.graphics.Region;
import android.media.AudioManager;
import android.os.Binder;
import android.os.Bundle;
import android.os.Debug;
import android.os.Handler;
import android.os.LatencyTimer;
import android.os.Looper;
import android.os.Message;
import android.os.ParcelFileDescriptor;
import android.os.Process;
import android.os.RemoteException;
import android.os.ServiceManager;
import android.os.SystemClock;
import android.os.SystemProperties;
import android.util.AndroidRuntimeException;
import android.util.Config;
import android.util.DisplayMetrics;
import android.util.EventLog;
import android.util.Log;
import android.util.Slog;
import android.util.SparseArray;
import android.util.TypedValue;
import android.view.View.MeasureSpec;
import android.view.accessibility.AccessibilityEvent;
import android.view.accessibility.AccessibilityManager;
import android.view.animation.AccelerateDecelerateInterpolator;
import android.view.animation.Interpolator;
import android.view.inputmethod.InputConnection;
import android.view.inputmethod.InputMethodManager;
import android.widget.Scroller;
import com.android.internal.policy.PolicyManager;
import com.android.internal.view.BaseSurfaceHolder;
import com.android.internal.view.IInputMethodCallback;
import com.android.internal.view.IInputMethodSession;
import com.android.internal.view.RootViewSurfaceTaker;

import java.io.IOException;
import java.io.OutputStream;
import java.lang.ref.WeakReference;
import java.util.ArrayList;

/**
 * The top of a view hierarchy, implementing the needed protocol between View
 * and the WindowManager.  This is for the most part an internal implementation
 * detail of {@link WindowManagerImpl}.
 *
 * {@hide}
 */
@SuppressWarnings({"EmptyCatchBlock", "PointlessBooleanExpression"})
public final class ViewRoot extends Handler implements ViewParent,
        View.AttachInfo.Callbacks, HardwareRenderer.HardwareDrawCallbacks {
    private static final String TAG = "ViewRoot";
    private static final boolean DBG = false;
    private static final boolean SHOW_FPS = false;
    private static final boolean LOCAL_LOGV = false;
    /** @noinspection PointlessBooleanExpression*/
    private static final boolean DEBUG_DRAW = false || LOCAL_LOGV;
    private static final boolean DEBUG_LAYOUT = false || LOCAL_LOGV;
    private static final boolean DEBUG_DIALOG = false || LOCAL_LOGV;
    private static final boolean DEBUG_INPUT_RESIZE = false || LOCAL_LOGV;
    private static final boolean DEBUG_ORIENTATION = false || LOCAL_LOGV;
    private static final boolean DEBUG_TRACKBALL = false || LOCAL_LOGV;
    private static final boolean DEBUG_IMF = false || LOCAL_LOGV;
    private static final boolean DEBUG_CONFIGURATION = false || LOCAL_LOGV;
    private static final boolean WATCH_POINTER = false;

    private static final boolean MEASURE_LATENCY = false;
    private static LatencyTimer lt;

    /**
     * Maximum time we allow the user to roll the trackball enough to generate
     * a key event, before resetting the counters.
     */
    static final int MAX_TRACKBALL_DELAY = 250;

    static IWindowSession sWindowSession;

    static final Object mStaticInit = new Object();
    static boolean mInitialized = false;

    static final ThreadLocal<RunQueue> sRunQueues = new ThreadLocal<RunQueue>();

    static final ArrayList<Runnable> sFirstDrawHandlers = new ArrayList<Runnable>();
    static boolean sFirstDrawComplete = false;
    
    static final ArrayList<ComponentCallbacks> sConfigCallbacks
            = new ArrayList<ComponentCallbacks>();
    
    private static int sDrawTime;

    long mLastTrackballTime = 0;
    final TrackballAxis mTrackballAxisX = new TrackballAxis();
    final TrackballAxis mTrackballAxisY = new TrackballAxis();

    int mLastJoystickXDirection;
    int mLastJoystickYDirection;
    int mLastJoystickXKeyCode;
    int mLastJoystickYKeyCode;

    final int[] mTmpLocation = new int[2];

    final TypedValue mTmpValue = new TypedValue();
    
    final InputMethodCallback mInputMethodCallback;
    final SparseArray<Object> mPendingEvents = new SparseArray<Object>();
    int mPendingEventSeq = 0;

    final Thread mThread;

    final WindowLeaked mLocation;

    final WindowManager.LayoutParams mWindowAttributes = new WindowManager.LayoutParams();

    final W mWindow;

    View mView;
    View mFocusedView;
    View mRealFocusedView;  // this is not set to null in touch mode
    int mViewVisibility;
    boolean mAppVisible = true;

    SurfaceHolder.Callback2 mSurfaceHolderCallback;
    BaseSurfaceHolder mSurfaceHolder;
    boolean mIsCreating;
    boolean mDrawingAllowed;
    
    final Region mTransparentRegion;
    final Region mPreviousTransparentRegion;

    int mWidth;
    int mHeight;
    Rect mDirty; // will be a graphics.Region soon
    boolean mIsAnimating;

    CompatibilityInfo.Translator mTranslator;

    final View.AttachInfo mAttachInfo;
    InputChannel mInputChannel;
    InputQueue.Callback mInputQueueCallback;
    InputQueue mInputQueue;
    FallbackEventHandler mFallbackEventHandler;
    
    final Rect mTempRect; // used in the transaction to not thrash the heap.
    final Rect mVisRect; // used to retrieve visible rect of focused view.

    boolean mTraversalScheduled;
    boolean mWillDrawSoon;
    boolean mLayoutRequested;
    boolean mFirst;
    boolean mReportNextDraw;
    boolean mFullRedrawNeeded;
    boolean mNewSurfaceNeeded;
    boolean mHasHadWindowFocus;
    boolean mLastWasImTarget;

    boolean mWindowAttributesChanged = false;

    // These can be accessed by any thread, must be protected with a lock.
    // Surface can never be reassigned or cleared (use Surface.clear()).
    private final Surface mSurface = new Surface();

    boolean mAdded;
    boolean mAddedTouchMode;

    /*package*/ int mAddNesting;

    // These are accessed by multiple threads.
    final Rect mWinFrame; // frame given by window manager.

    final Rect mPendingVisibleInsets = new Rect();
    final Rect mPendingContentInsets = new Rect();
    final ViewTreeObserver.InternalInsetsInfo mLastGivenInsets
            = new ViewTreeObserver.InternalInsetsInfo();

    final Configuration mLastConfiguration = new Configuration();
    final Configuration mPendingConfiguration = new Configuration();
    
    class ResizedInfo {
        Rect coveredInsets;
        Rect visibleInsets;
        Configuration newConfig;
    }
    
    boolean mScrollMayChange;
    int mSoftInputMode;
    View mLastScrolledFocus;
    int mScrollY;
    int mCurScrollY;
    Scroller mScroller;
    Bitmap mResizeBitmap;
    long mResizeBitmapStartTime;
    int mResizeBitmapDuration;
    static final Interpolator mResizeInterpolator = new AccelerateDecelerateInterpolator();

    final ViewConfiguration mViewConfiguration;

    /* Drag/drop */
    ClipDescription mDragDescription;
    View mCurrentDragView;
    volatile Object mLocalDragState;
    final PointF mDragPoint = new PointF();
    final PointF mLastTouchPoint = new PointF();

    /**
     * see {@link #playSoundEffect(int)}
     */
    AudioManager mAudioManager;

    private final int mDensity;

    public static IWindowSession getWindowSession(Looper mainLooper) {
        synchronized (mStaticInit) {
            if (!mInitialized) {
                try {
                    InputMethodManager imm = InputMethodManager.getInstance(mainLooper);
                    sWindowSession = IWindowManager.Stub.asInterface(
                            ServiceManager.getService("window"))
                            .openSession(imm.getClient(), imm.getInputContext());
                    mInitialized = true;
                } catch (RemoteException e) {
                }
            }
            return sWindowSession;
        }
    }
    
    public ViewRoot(Context context) {
        super();

        if (MEASURE_LATENCY) {
            if (lt == null) {
                lt = new LatencyTimer(100, 1000);
            }
        }

        // Initialize the statics when this class is first instantiated. This is
        // done here instead of in the static block because Zygote does not
        // allow the spawning of threads.
        getWindowSession(context.getMainLooper());
        
        mThread = Thread.currentThread();
        mLocation = new WindowLeaked(null);
        mLocation.fillInStackTrace();
        mWidth = -1;
        mHeight = -1;
        mDirty = new Rect();
        mTempRect = new Rect();
        mVisRect = new Rect();
        mWinFrame = new Rect();
        mWindow = new W(this);
        mInputMethodCallback = new InputMethodCallback(this);
        mViewVisibility = View.GONE;
        mTransparentRegion = new Region();
        mPreviousTransparentRegion = new Region();
        mFirst = true; // true for the first time the view is added
        mAdded = false;
        mAttachInfo = new View.AttachInfo(sWindowSession, mWindow, this, this);
        mViewConfiguration = ViewConfiguration.get(context);
        mDensity = context.getResources().getDisplayMetrics().densityDpi;
        mFallbackEventHandler = PolicyManager.makeNewFallbackEventHandler(context);
    }

    public static void addFirstDrawHandler(Runnable callback) {
        synchronized (sFirstDrawHandlers) {
            if (!sFirstDrawComplete) {
                sFirstDrawHandlers.add(callback);
            }
        }
    }
    
    public static void addConfigCallback(ComponentCallbacks callback) {
        synchronized (sConfigCallbacks) {
            sConfigCallbacks.add(callback);
        }
    }
    
    // FIXME for perf testing only
    private boolean mProfile = false;

    /**
     * Call this to profile the next traversal call.
     * FIXME for perf testing only. Remove eventually
     */
    public void profile() {
        mProfile = true;
    }

    /**
     * Indicates whether we are in touch mode. Calling this method triggers an IPC
     * call and should be avoided whenever possible.
     *
     * @return True, if the device is in touch mode, false otherwise.
     *
     * @hide
     */
    static boolean isInTouchMode() {
        if (mInitialized) {
            try {
                return sWindowSession.getInTouchMode();
            } catch (RemoteException e) {
            }
        }
        return false;
    }

    /**
     * We have one child
     */
    public void setView(View view, WindowManager.LayoutParams attrs, View panelParentView) {
        synchronized (this) {
            if (mView == null) {
                mView = view;
                mFallbackEventHandler.setView(view);
                mWindowAttributes.copyFrom(attrs);
                attrs = mWindowAttributes;
                
                if (view instanceof RootViewSurfaceTaker) {
                    mSurfaceHolderCallback =
                            ((RootViewSurfaceTaker)view).willYouTakeTheSurface();
                    if (mSurfaceHolderCallback != null) {
                        mSurfaceHolder = new TakenSurfaceHolder();
                        mSurfaceHolder.setFormat(PixelFormat.UNKNOWN);
                    }
                }

                // If the application owns the surface, don't enable hardware acceleration
                if (mSurfaceHolder == null) {
                    enableHardwareAcceleration(attrs);
                }

                Resources resources = mView.getContext().getResources();
                CompatibilityInfo compatibilityInfo = resources.getCompatibilityInfo();
                mTranslator = compatibilityInfo.getTranslator();

                if (mTranslator != null || !compatibilityInfo.supportsScreen()) {
                    mSurface.setCompatibleDisplayMetrics(resources.getDisplayMetrics(),
                            mTranslator);
                }

                boolean restore = false;
                if (mTranslator != null) {
                    restore = true;
                    attrs.backup();
                    mTranslator.translateWindowLayout(attrs);
                }
                if (DEBUG_LAYOUT) Log.d(TAG, "WindowLayout in setView:" + attrs);

                if (!compatibilityInfo.supportsScreen()) {
                    attrs.flags |= WindowManager.LayoutParams.FLAG_COMPATIBLE_WINDOW;
                }

                mSoftInputMode = attrs.softInputMode;
                mWindowAttributesChanged = true;
                mAttachInfo.mRootView = view;
                mAttachInfo.mScalingRequired = mTranslator != null;
                mAttachInfo.mApplicationScale =
                        mTranslator == null ? 1.0f : mTranslator.applicationScale;
                if (panelParentView != null) {
                    mAttachInfo.mPanelParentWindowToken
                            = panelParentView.getApplicationWindowToken();
                }
                mAdded = true;
                int res; /* = WindowManagerImpl.ADD_OKAY; */

                // Schedule the first layout -before- adding to the window
                // manager, to make sure we do the relayout before receiving
                // any other events from the system.
                requestLayout();
                mInputChannel = new InputChannel();
                try {
                    res = sWindowSession.add(mWindow, mWindowAttributes,
                            getHostVisibility(), mAttachInfo.mContentInsets,
                            mInputChannel);
                } catch (RemoteException e) {
                    mAdded = false;
                    mView = null;
                    mAttachInfo.mRootView = null;
                    mInputChannel = null;
                    mFallbackEventHandler.setView(null);
                    unscheduleTraversals();
                    throw new RuntimeException("Adding window failed", e);
                } finally {
                    if (restore) {
                        attrs.restore();
                    }
                }
                
                if (mTranslator != null) {
                    mTranslator.translateRectInScreenToAppWindow(mAttachInfo.mContentInsets);
                }
                mPendingContentInsets.set(mAttachInfo.mContentInsets);
                mPendingVisibleInsets.set(0, 0, 0, 0);
                if (DEBUG_LAYOUT) Log.v(TAG, "Added window " + mWindow);
                if (res < WindowManagerImpl.ADD_OKAY) {
                    mView = null;
                    mAttachInfo.mRootView = null;
                    mAdded = false;
                    mFallbackEventHandler.setView(null);
                    unscheduleTraversals();
                    switch (res) {
                        case WindowManagerImpl.ADD_BAD_APP_TOKEN:
                        case WindowManagerImpl.ADD_BAD_SUBWINDOW_TOKEN:
                            throw new WindowManagerImpl.BadTokenException(
                                "Unable to add window -- token " + attrs.token
                                + " is not valid; is your activity running?");
                        case WindowManagerImpl.ADD_NOT_APP_TOKEN:
                            throw new WindowManagerImpl.BadTokenException(
                                "Unable to add window -- token " + attrs.token
                                + " is not for an application");
                        case WindowManagerImpl.ADD_APP_EXITING:
                            throw new WindowManagerImpl.BadTokenException(
                                "Unable to add window -- app for token " + attrs.token
                                + " is exiting");
                        case WindowManagerImpl.ADD_DUPLICATE_ADD:
                            throw new WindowManagerImpl.BadTokenException(
                                "Unable to add window -- window " + mWindow
                                + " has already been added");
                        case WindowManagerImpl.ADD_STARTING_NOT_NEEDED:
                            // Silently ignore -- we would have just removed it
                            // right away, anyway.
                            return;
                        case WindowManagerImpl.ADD_MULTIPLE_SINGLETON:
                            throw new WindowManagerImpl.BadTokenException(
                                "Unable to add window " + mWindow +
                                " -- another window of this type already exists");
                        case WindowManagerImpl.ADD_PERMISSION_DENIED:
                            throw new WindowManagerImpl.BadTokenException(
                                "Unable to add window " + mWindow +
                                " -- permission denied for this window type");
                    }
                    throw new RuntimeException(
                        "Unable to add window -- unknown error code " + res);
                }

                if (view instanceof RootViewSurfaceTaker) {
                    mInputQueueCallback =
                        ((RootViewSurfaceTaker)view).willYouTakeTheInputQueue();
                }
                if (mInputQueueCallback != null) {
                    mInputQueue = new InputQueue(mInputChannel);
                    mInputQueueCallback.onInputQueueCreated(mInputQueue);
                } else {
                    InputQueue.registerInputChannel(mInputChannel, mInputHandler,
                            Looper.myQueue());
                }
                
                view.assignParent(this);
                mAddedTouchMode = (res&WindowManagerImpl.ADD_FLAG_IN_TOUCH_MODE) != 0;
                mAppVisible = (res&WindowManagerImpl.ADD_FLAG_APP_VISIBLE) != 0;
            }
        }
    }

    private void enableHardwareAcceleration(WindowManager.LayoutParams attrs) {
        mAttachInfo.mHardwareAccelerated = false;
        mAttachInfo.mHardwareAccelerationRequested = false;

        // Try to enable hardware acceleration if requested
        if (attrs != null &&
                (attrs.flags & WindowManager.LayoutParams.FLAG_HARDWARE_ACCELERATED) != 0) {
            // Only enable hardware acceleration if we are not in the system process
            // The window manager creates ViewRoots to display animated preview windows
            // of launching apps and we don't want those to be hardware accelerated
            if (!HardwareRenderer.sRendererDisabled) {
                // Don't enable hardware acceleration when we're not on the main thread
                if (Looper.getMainLooper() != Looper.myLooper()) {
                    Log.w(HardwareRenderer.LOG_TAG, "Attempting to initialize hardware " 
                            + "acceleration outside of the main thread, aborting");
                    return;
                }

                final boolean translucent = attrs.format != PixelFormat.OPAQUE;
                if (mAttachInfo.mHardwareRenderer != null) {
                    mAttachInfo.mHardwareRenderer.destroy(true);
                }                
                mAttachInfo.mHardwareRenderer = HardwareRenderer.createGlRenderer(2, translucent);
                mAttachInfo.mHardwareAccelerated = mAttachInfo.mHardwareAccelerationRequested
                        = mAttachInfo.mHardwareRenderer != null;
            } else if (HardwareRenderer.isAvailable()) {
                mAttachInfo.mHardwareAccelerationRequested = true;
            }
        }
    }

    public View getView() {
        return mView;
    }

    final WindowLeaked getLocation() {
        return mLocation;
    }

    void setLayoutParams(WindowManager.LayoutParams attrs, boolean newView) {
        synchronized (this) {
            int oldSoftInputMode = mWindowAttributes.softInputMode;
            // preserve compatible window flag if exists.
            int compatibleWindowFlag =
                mWindowAttributes.flags & WindowManager.LayoutParams.FLAG_COMPATIBLE_WINDOW;
            mWindowAttributes.copyFrom(attrs);
            mWindowAttributes.flags |= compatibleWindowFlag;
            
            if (newView) {
                mSoftInputMode = attrs.softInputMode;
                requestLayout();
            }
            // Don't lose the mode we last auto-computed.
            if ((attrs.softInputMode&WindowManager.LayoutParams.SOFT_INPUT_MASK_ADJUST)
                    == WindowManager.LayoutParams.SOFT_INPUT_ADJUST_UNSPECIFIED) {
                mWindowAttributes.softInputMode = (mWindowAttributes.softInputMode
                        & ~WindowManager.LayoutParams.SOFT_INPUT_MASK_ADJUST)
                        | (oldSoftInputMode
                                & WindowManager.LayoutParams.SOFT_INPUT_MASK_ADJUST);
            }
            mWindowAttributesChanged = true;
            scheduleTraversals();
        }
    }

    void handleAppVisibility(boolean visible) {
        if (mAppVisible != visible) {
            mAppVisible = visible;
            scheduleTraversals();
        }
    }

    void handleGetNewSurface() {
        mNewSurfaceNeeded = true;
        mFullRedrawNeeded = true;
        scheduleTraversals();
    }

    /**
     * {@inheritDoc}
     */
    public void requestLayout() {
        checkThread();
        mLayoutRequested = true;
        scheduleTraversals();
    }

    /**
     * {@inheritDoc}
     */
    public boolean isLayoutRequested() {
        return mLayoutRequested;
    }

    public void invalidateChild(View child, Rect dirty) {
        checkThread();
        if (DEBUG_DRAW) Log.v(TAG, "Invalidate child: " + dirty);
        if (dirty == null) {
            // Fast invalidation for GL-enabled applications; GL must redraw everything
            invalidate();
            return;
        }
        if (mCurScrollY != 0 || mTranslator != null) {
            mTempRect.set(dirty);
            dirty = mTempRect;
            if (mCurScrollY != 0) {
               dirty.offset(0, -mCurScrollY);
            }
            if (mTranslator != null) {
                mTranslator.translateRectInAppWindowToScreen(dirty);
            }
            if (mAttachInfo.mScalingRequired) {
                dirty.inset(-1, -1);
            }
        }
        if (!mDirty.isEmpty()) {
            mAttachInfo.mIgnoreDirtyState = true;
        }
        mDirty.union(dirty);
        if (!mWillDrawSoon) {
            scheduleTraversals();
        }
    }
    
    void invalidate() {
        mDirty.set(0, 0, mWidth, mHeight);
        scheduleTraversals();
    }

    public ViewParent getParent() {
        return null;
    }

    public ViewParent invalidateChildInParent(final int[] location, final Rect dirty) {
        invalidateChild(null, dirty);
        return null;
    }

    public boolean getChildVisibleRect(View child, Rect r, android.graphics.Point offset) {
        if (child != mView) {
            throw new RuntimeException("child is not mine, honest!");
        }
        // Note: don't apply scroll offset, because we want to know its
        // visibility in the virtual canvas being given to the view hierarchy.
        return r.intersect(0, 0, mWidth, mHeight);
    }

    public void bringChildToFront(View child) {
    }

    public void scheduleTraversals() {
        if (!mTraversalScheduled) {
            mTraversalScheduled = true;
            sendEmptyMessage(DO_TRAVERSAL);
        }
    }

    public void unscheduleTraversals() {
        if (mTraversalScheduled) {
            mTraversalScheduled = false;
            removeMessages(DO_TRAVERSAL);
        }
    }

    int getHostVisibility() {
        return mAppVisible ? mView.getVisibility() : View.GONE;
    }

    void disposeResizeBitmap() {
        if (mResizeBitmap != null) {
            mResizeBitmap.recycle();
            mResizeBitmap = null;
        }
    }

    private void performTraversals() {
        // cache mView since it is used so much below...
        final View host = mView;

        if (DBG) {
            System.out.println("======================================");
            System.out.println("performTraversals");
            host.debug();
        }

        if (host == null || !mAdded)
            return;

        mTraversalScheduled = false;
        mWillDrawSoon = true;
        boolean windowSizeMayChange = false;
        boolean fullRedrawNeeded = mFullRedrawNeeded;
        boolean newSurface = false;
        boolean surfaceChanged = false;
        WindowManager.LayoutParams lp = mWindowAttributes;

        int desiredWindowWidth;
        int desiredWindowHeight;
        int childWidthMeasureSpec;
        int childHeightMeasureSpec;

        final View.AttachInfo attachInfo = mAttachInfo;

        final int viewVisibility = getHostVisibility();
        boolean viewVisibilityChanged = mViewVisibility != viewVisibility
                || mNewSurfaceNeeded;

        WindowManager.LayoutParams params = null;
        if (mWindowAttributesChanged) {
            mWindowAttributesChanged = false;
            surfaceChanged = true;
            params = lp;
        }
        Rect frame = mWinFrame;
        if (mFirst) {
            fullRedrawNeeded = true;
            mLayoutRequested = true;

            DisplayMetrics packageMetrics =
                mView.getContext().getResources().getDisplayMetrics();
            desiredWindowWidth = packageMetrics.widthPixels;
            desiredWindowHeight = packageMetrics.heightPixels;

            // For the very first time, tell the view hierarchy that it
            // is attached to the window.  Note that at this point the surface
            // object is not initialized to its backing store, but soon it
            // will be (assuming the window is visible).
            attachInfo.mSurface = mSurface;
            // We used to use the following condition to choose 32 bits drawing caches:
            // PixelFormat.hasAlpha(lp.format) || lp.format == PixelFormat.RGBX_8888
            // However, windows are now always 32 bits by default, so choose 32 bits
            attachInfo.mUse32BitDrawingCache = true;
            attachInfo.mHasWindowFocus = false;
            attachInfo.mWindowVisibility = viewVisibility;
            attachInfo.mRecomputeGlobalAttributes = false;
            attachInfo.mKeepScreenOn = false;
            attachInfo.mSystemUiVisibility = 0;
            viewVisibilityChanged = false;
            mLastConfiguration.setTo(host.getResources().getConfiguration());
            host.dispatchAttachedToWindow(attachInfo, 0);
            //Log.i(TAG, "Screen on initialized: " + attachInfo.mKeepScreenOn);

        } else {
            desiredWindowWidth = frame.width();
            desiredWindowHeight = frame.height();
            if (desiredWindowWidth != mWidth || desiredWindowHeight != mHeight) {
                if (DEBUG_ORIENTATION) Log.v(TAG,
                        "View " + host + " resized to: " + frame);
                fullRedrawNeeded = true;
                mLayoutRequested = true;
                windowSizeMayChange = true;
            }
        }

        if (viewVisibilityChanged) {
            attachInfo.mWindowVisibility = viewVisibility;
            host.dispatchWindowVisibilityChanged(viewVisibility);
            if (viewVisibility != View.VISIBLE || mNewSurfaceNeeded) {
                if (mAttachInfo.mHardwareRenderer != null) {
                    mAttachInfo.mHardwareRenderer.destroy(false);
                }                
            }
            if (viewVisibility == View.GONE) {
                // After making a window gone, we will count it as being
                // shown for the first time the next time it gets focus.
                mHasHadWindowFocus = false;
            }
        }

        boolean insetsChanged = false;

        if (mLayoutRequested) {
            // Execute enqueued actions on every layout in case a view that was detached
            // enqueued an action after being detached
            getRunQueue().executeActions(attachInfo.mHandler);

            final Resources res = mView.getContext().getResources();

            if (mFirst) {
                host.fitSystemWindows(mAttachInfo.mContentInsets);
                // make sure touch mode code executes by setting cached value
                // to opposite of the added touch mode.
                mAttachInfo.mInTouchMode = !mAddedTouchMode;
                ensureTouchModeLocally(mAddedTouchMode);
            } else {
                if (!mAttachInfo.mContentInsets.equals(mPendingContentInsets)) {
                    if (mWidth > 0 && mHeight > 0 &&
                            mSurface != null && mSurface.isValid() &&
                            mAttachInfo.mHardwareRenderer != null &&
                            mAttachInfo.mHardwareRenderer.isEnabled() &&
                            lp != null && !PixelFormat.formatHasAlpha(lp.format)) {

                        disposeResizeBitmap();

                        boolean completed = false;
                        try {
                            mResizeBitmap = Bitmap.createBitmap(mWidth, mHeight,
                                    Bitmap.Config.ARGB_8888);
                            mResizeBitmap.setHasAlpha(false);
                            Canvas canvas = new Canvas(mResizeBitmap);
                            int yoff;
                            final boolean scrolling = mScroller != null
                                    && mScroller.computeScrollOffset();
                            if (scrolling) {
                                yoff = mScroller.getCurrY();
                                mScroller.abortAnimation();
                            } else {
                                yoff = mScrollY;
                            }
                            canvas.translate(0, -yoff);
                            if (mTranslator != null) {
                                mTranslator.translateCanvas(canvas);
                            }
                            canvas.setScreenDensity(mAttachInfo.mScalingRequired
                                    ? DisplayMetrics.DENSITY_DEVICE : 0);
                            mView.draw(canvas);
                            mResizeBitmapStartTime = SystemClock.uptimeMillis();
                            mResizeBitmapDuration = mView.getResources().getInteger(
                                    com.android.internal.R.integer.config_mediumAnimTime);
                            completed = true;
                        } catch (OutOfMemoryError e) {
                            Log.w(TAG, "Not enough memory for content change anim buffer", e);
                        } finally {
                            if (!completed) {
                                mResizeBitmap = null;
                            }
                        }
                    }
                    mAttachInfo.mContentInsets.set(mPendingContentInsets);
                    host.fitSystemWindows(mAttachInfo.mContentInsets);
                    insetsChanged = true;
                    if (DEBUG_LAYOUT) Log.v(TAG, "Content insets changing to: "
                            + mAttachInfo.mContentInsets);
                }
                if (!mAttachInfo.mVisibleInsets.equals(mPendingVisibleInsets)) {
                    mAttachInfo.mVisibleInsets.set(mPendingVisibleInsets);
                    if (DEBUG_LAYOUT) Log.v(TAG, "Visible insets changing to: "
                            + mAttachInfo.mVisibleInsets);
                }
                if (lp.width == ViewGroup.LayoutParams.WRAP_CONTENT
                        || lp.height == ViewGroup.LayoutParams.WRAP_CONTENT) {
                    windowSizeMayChange = true;

                    DisplayMetrics packageMetrics = res.getDisplayMetrics();
                    desiredWindowWidth = packageMetrics.widthPixels;
                    desiredWindowHeight = packageMetrics.heightPixels;
                }
            }

            // Ask host how big it wants to be
            if (DEBUG_ORIENTATION || DEBUG_LAYOUT) Log.v(TAG,
                    "Measuring " + host + " in display " + desiredWindowWidth
                    + "x" + desiredWindowHeight + "...");

            boolean goodMeasure = false;
            if (lp.width == ViewGroup.LayoutParams.WRAP_CONTENT
                    || lp.height == ViewGroup.LayoutParams.WRAP_CONTENT) {
                // On large screens, we don't want to allow dialogs to just
                // stretch to fill the entire width of the screen to display
                // one line of text.  First try doing the layout at a smaller
                // size to see if it will fit.
                final DisplayMetrics packageMetrics = res.getDisplayMetrics();
                res.getValue(com.android.internal.R.dimen.config_prefDialogWidth, mTmpValue, true);
                int baseSize = 0;
                if (mTmpValue.type == TypedValue.TYPE_DIMENSION) {
                    baseSize = (int)mTmpValue.getDimension(packageMetrics);
                }
                if (DEBUG_DIALOG) Log.v(TAG, "Window " + mView + ": baseSize=" + baseSize);
                if (baseSize != 0 && desiredWindowWidth > baseSize) {
                    childWidthMeasureSpec = getRootMeasureSpec(baseSize, lp.width);
                    childHeightMeasureSpec = getRootMeasureSpec(desiredWindowHeight, lp.height);
                    host.measure(childWidthMeasureSpec, childHeightMeasureSpec);
                    if (DEBUG_DIALOG) Log.v(TAG, "Window " + mView + ": measured ("
                            + host.getMeasuredWidth() + "," + host.getMeasuredHeight() + ")");
                    if ((host.getMeasuredWidthAndState()&View.MEASURED_STATE_TOO_SMALL) == 0) {
                        goodMeasure = true;
                    } else {
                        // Didn't fit in that size... try expanding a bit.
                        baseSize = (baseSize+desiredWindowWidth)/2;
                        if (DEBUG_DIALOG) Log.v(TAG, "Window " + mView + ": next baseSize="
                                + baseSize);
                        childWidthMeasureSpec = getRootMeasureSpec(baseSize, lp.width);
                        host.measure(childWidthMeasureSpec, childHeightMeasureSpec);
                        if (DEBUG_DIALOG) Log.v(TAG, "Window " + mView + ": measured ("
                                + host.getMeasuredWidth() + "," + host.getMeasuredHeight() + ")");
                        if ((host.getMeasuredWidthAndState()&View.MEASURED_STATE_TOO_SMALL) == 0) {
                            if (DEBUG_DIALOG) Log.v(TAG, "Good!");
                            goodMeasure = true;
                        }
                    }
                }
            }

            if (!goodMeasure) {
                childWidthMeasureSpec = getRootMeasureSpec(desiredWindowWidth, lp.width);
                childHeightMeasureSpec = getRootMeasureSpec(desiredWindowHeight, lp.height);
                host.measure(childWidthMeasureSpec, childHeightMeasureSpec);
                if (mWidth != host.getMeasuredWidth() || mHeight != host.getMeasuredHeight()) {
                    windowSizeMayChange = true;
                }
            }

            if (DBG) {
                System.out.println("======================================");
                System.out.println("performTraversals -- after measure");
                host.debug();
            }
        }

        if (attachInfo.mRecomputeGlobalAttributes) {
            //Log.i(TAG, "Computing view hierarchy attributes!");
            attachInfo.mRecomputeGlobalAttributes = false;
            boolean oldScreenOn = attachInfo.mKeepScreenOn;
            int oldVis = attachInfo.mSystemUiVisibility;
            attachInfo.mKeepScreenOn = false;
            attachInfo.mSystemUiVisibility = 0;
            attachInfo.mHasSystemUiListeners = false;
            host.dispatchCollectViewAttributes(0);
            if (attachInfo.mKeepScreenOn != oldScreenOn ||
                    attachInfo.mSystemUiVisibility != oldVis) {
                params = lp;
            }
        }

        if (mFirst || attachInfo.mViewVisibilityChanged) {
            attachInfo.mViewVisibilityChanged = false;
            int resizeMode = mSoftInputMode &
                    WindowManager.LayoutParams.SOFT_INPUT_MASK_ADJUST;
            // If we are in auto resize mode, then we need to determine
            // what mode to use now.
            if (resizeMode == WindowManager.LayoutParams.SOFT_INPUT_ADJUST_UNSPECIFIED) {
                final int N = attachInfo.mScrollContainers.size();
                for (int i=0; i<N; i++) {
                    if (attachInfo.mScrollContainers.get(i).isShown()) {
                        resizeMode = WindowManager.LayoutParams.SOFT_INPUT_ADJUST_RESIZE;
                    }
                }
                if (resizeMode == 0) {
                    resizeMode = WindowManager.LayoutParams.SOFT_INPUT_ADJUST_PAN;
                }
                if ((lp.softInputMode &
                        WindowManager.LayoutParams.SOFT_INPUT_MASK_ADJUST) != resizeMode) {
                    lp.softInputMode = (lp.softInputMode &
                            ~WindowManager.LayoutParams.SOFT_INPUT_MASK_ADJUST) |
                            resizeMode;
                    params = lp;
                }
            }
        }

        if (params != null && (host.mPrivateFlags & View.REQUEST_TRANSPARENT_REGIONS) != 0) {
            if (!PixelFormat.formatHasAlpha(params.format)) {
                params.format = PixelFormat.TRANSLUCENT;
            }
        }

        boolean windowShouldResize = mLayoutRequested && windowSizeMayChange
            && ((mWidth != host.getMeasuredWidth() || mHeight != host.getMeasuredHeight())
                || (lp.width == ViewGroup.LayoutParams.WRAP_CONTENT &&
                        frame.width() < desiredWindowWidth && frame.width() != mWidth)
                || (lp.height == ViewGroup.LayoutParams.WRAP_CONTENT &&
                        frame.height() < desiredWindowHeight && frame.height() != mHeight));

        final boolean computesInternalInsets =
                attachInfo.mTreeObserver.hasComputeInternalInsetsListeners();

        boolean insetsPending = false;
        int relayoutResult = 0;

        if (mFirst || windowShouldResize || insetsChanged ||
                viewVisibilityChanged || params != null) {

            if (viewVisibility == View.VISIBLE) {
                // If this window is giving internal insets to the window
                // manager, and it is being added or changing its visibility,
                // then we want to first give the window manager "fake"
                // insets to cause it to effectively ignore the content of
                // the window during layout.  This avoids it briefly causing
                // other windows to resize/move based on the raw frame of the
                // window, waiting until we can finish laying out this window
                // and get back to the window manager with the ultimately
                // computed insets.
                insetsPending = computesInternalInsets && (mFirst || viewVisibilityChanged);
            }

            if (mSurfaceHolder != null) {
                mSurfaceHolder.mSurfaceLock.lock();
                mDrawingAllowed = true;
            }

            boolean hwInitialized = false;
            boolean contentInsetsChanged = false;
            boolean visibleInsetsChanged;
            boolean hadSurface = mSurface.isValid();

            try {
                int fl = 0;
                if (params != null) {
                    fl = params.flags;
                    if (attachInfo.mKeepScreenOn) {
                        params.flags |= WindowManager.LayoutParams.FLAG_KEEP_SCREEN_ON;
                    }
                    params.systemUiVisibility = attachInfo.mSystemUiVisibility;
                    params.hasSystemUiListeners = attachInfo.mHasSystemUiListeners;
                }
                if (DEBUG_LAYOUT) {
                    Log.i(TAG, "host=w:" + host.getMeasuredWidth() + ", h:" +
                            host.getMeasuredHeight() + ", params=" + params);
                }

                final int surfaceGenerationId = mSurface.getGenerationId();
                relayoutResult = relayoutWindow(params, viewVisibility, insetsPending);

                if (params != null) {
                    params.flags = fl;
                }

                if (DEBUG_LAYOUT) Log.v(TAG, "relayout: frame=" + frame.toShortString()
                        + " content=" + mPendingContentInsets.toShortString()
                        + " visible=" + mPendingVisibleInsets.toShortString()
                        + " surface=" + mSurface);

                if (mPendingConfiguration.seq != 0) {
                    if (DEBUG_CONFIGURATION) Log.v(TAG, "Visible with new config: "
                            + mPendingConfiguration);
                    updateConfiguration(mPendingConfiguration, !mFirst);
                    mPendingConfiguration.seq = 0;
                }
                
                contentInsetsChanged = !mPendingContentInsets.equals(
                        mAttachInfo.mContentInsets);
                visibleInsetsChanged = !mPendingVisibleInsets.equals(
                        mAttachInfo.mVisibleInsets);
                if (contentInsetsChanged) {
                    mAttachInfo.mContentInsets.set(mPendingContentInsets);
                    host.fitSystemWindows(mAttachInfo.mContentInsets);
                    if (DEBUG_LAYOUT) Log.v(TAG, "Content insets changing to: "
                            + mAttachInfo.mContentInsets);
                }
                if (visibleInsetsChanged) {
                    mAttachInfo.mVisibleInsets.set(mPendingVisibleInsets);
                    if (DEBUG_LAYOUT) Log.v(TAG, "Visible insets changing to: "
                            + mAttachInfo.mVisibleInsets);
                }

                if (!hadSurface) {
                    if (mSurface.isValid()) {
                        // If we are creating a new surface, then we need to
                        // completely redraw it.  Also, when we get to the
                        // point of drawing it we will hold off and schedule
                        // a new traversal instead.  This is so we can tell the
                        // window manager about all of the windows being displayed
                        // before actually drawing them, so it can display then
                        // all at once.
                        newSurface = true;
                        fullRedrawNeeded = true;
                        mPreviousTransparentRegion.setEmpty();

                        if (mAttachInfo.mHardwareRenderer != null) {
                            hwInitialized = mAttachInfo.mHardwareRenderer.initialize(mHolder);
                        }
                    }
                } else if (!mSurface.isValid()) {
                    // If the surface has been removed, then reset the scroll
                    // positions.
                    mLastScrolledFocus = null;
                    mScrollY = mCurScrollY = 0;
                    if (mScroller != null) {
                        mScroller.abortAnimation();
                    }
                    disposeResizeBitmap();
                } else if (surfaceGenerationId != mSurface.getGenerationId() &&
                        mSurfaceHolder == null && mAttachInfo.mHardwareRenderer != null) {
                    mAttachInfo.mHardwareRenderer.updateSurface(mHolder);
                }
            } catch (RemoteException e) {
            }
            
            if (DEBUG_ORIENTATION) Log.v(
                    TAG, "Relayout returned: frame=" + frame + ", surface=" + mSurface);

            attachInfo.mWindowLeft = frame.left;
            attachInfo.mWindowTop = frame.top;

            // !!FIXME!! This next section handles the case where we did not get the
            // window size we asked for. We should avoid this by getting a maximum size from
            // the window session beforehand.
            mWidth = frame.width();
            mHeight = frame.height();

            if (mSurfaceHolder != null) {
                // The app owns the surface; tell it about what is going on.
                if (mSurface.isValid()) {
                    // XXX .copyFrom() doesn't work!
                    //mSurfaceHolder.mSurface.copyFrom(mSurface);
                    mSurfaceHolder.mSurface = mSurface;
                }
                mSurfaceHolder.mSurfaceLock.unlock();
                if (mSurface.isValid()) {
                    if (!hadSurface) {
                        mSurfaceHolder.ungetCallbacks();

                        mIsCreating = true;
                        mSurfaceHolderCallback.surfaceCreated(mSurfaceHolder);
                        SurfaceHolder.Callback callbacks[] = mSurfaceHolder.getCallbacks();
                        if (callbacks != null) {
                            for (SurfaceHolder.Callback c : callbacks) {
                                c.surfaceCreated(mSurfaceHolder);
                            }
                        }
                        surfaceChanged = true;
                    }
                    if (surfaceChanged) {
                        mSurfaceHolderCallback.surfaceChanged(mSurfaceHolder,
                                lp.format, mWidth, mHeight);
                        SurfaceHolder.Callback callbacks[] = mSurfaceHolder.getCallbacks();
                        if (callbacks != null) {
                            for (SurfaceHolder.Callback c : callbacks) {
                                c.surfaceChanged(mSurfaceHolder, lp.format,
                                        mWidth, mHeight);
                            }
                        }
                    }
                    mIsCreating = false;
                } else if (hadSurface) {
                    mSurfaceHolder.ungetCallbacks();
                    SurfaceHolder.Callback callbacks[] = mSurfaceHolder.getCallbacks();
                    mSurfaceHolderCallback.surfaceDestroyed(mSurfaceHolder);
                    if (callbacks != null) {
                        for (SurfaceHolder.Callback c : callbacks) {
                            c.surfaceDestroyed(mSurfaceHolder);
                        }
                    }
                    mSurfaceHolder.mSurfaceLock.lock();
                    // Make surface invalid.
                    //mSurfaceHolder.mSurface.copyFrom(mSurface);
                    mSurfaceHolder.mSurface = new Surface();
                    mSurfaceHolder.mSurfaceLock.unlock();
                }
            }

            if (hwInitialized || ((windowShouldResize || params != null) &&
                    mAttachInfo.mHardwareRenderer != null &&
                    mAttachInfo.mHardwareRenderer.isEnabled())) {
                mAttachInfo.mHardwareRenderer.setup(mWidth, mHeight);
            }

            boolean focusChangedDueToTouchMode = ensureTouchModeLocally(
                    (relayoutResult&WindowManagerImpl.RELAYOUT_IN_TOUCH_MODE) != 0);
            if (focusChangedDueToTouchMode || mWidth != host.getMeasuredWidth()
                    || mHeight != host.getMeasuredHeight() || contentInsetsChanged) {
                childWidthMeasureSpec = getRootMeasureSpec(mWidth, lp.width);
                childHeightMeasureSpec = getRootMeasureSpec(mHeight, lp.height);

                if (DEBUG_LAYOUT) Log.v(TAG, "Ooops, something changed!  mWidth="
                        + mWidth + " measuredWidth=" + host.getMeasuredWidth()
                        + " mHeight=" + mHeight
                        + " measuredHeight=" + host.getMeasuredHeight()
                        + " coveredInsetsChanged=" + contentInsetsChanged);

                 // Ask host how big it wants to be
                host.measure(childWidthMeasureSpec, childHeightMeasureSpec);

                // Implementation of weights from WindowManager.LayoutParams
                // We just grow the dimensions as needed and re-measure if
                // needs be
                int width = host.getMeasuredWidth();
                int height = host.getMeasuredHeight();
                boolean measureAgain = false;

                if (lp.horizontalWeight > 0.0f) {
                    width += (int) ((mWidth - width) * lp.horizontalWeight);
                    childWidthMeasureSpec = MeasureSpec.makeMeasureSpec(width,
                            MeasureSpec.EXACTLY);
                    measureAgain = true;
                }
                if (lp.verticalWeight > 0.0f) {
                    height += (int) ((mHeight - height) * lp.verticalWeight);
                    childHeightMeasureSpec = MeasureSpec.makeMeasureSpec(height,
                            MeasureSpec.EXACTLY);
                    measureAgain = true;
                }

                if (measureAgain) {
                    if (DEBUG_LAYOUT) Log.v(TAG,
                            "And hey let's measure once more: width=" + width
                            + " height=" + height);
                    host.measure(childWidthMeasureSpec, childHeightMeasureSpec);
                }

                mLayoutRequested = true;
            }
        }

        final boolean didLayout = mLayoutRequested;
        boolean triggerGlobalLayoutListener = didLayout
                || attachInfo.mRecomputeGlobalAttributes;
        if (didLayout) {
            mLayoutRequested = false;
            mScrollMayChange = true;
            if (DEBUG_ORIENTATION || DEBUG_LAYOUT) Log.v(
                TAG, "Laying out " + host + " to (" +
                host.getMeasuredWidth() + ", " + host.getMeasuredHeight() + ")");
            long startTime = 0L;
            if (ViewDebug.DEBUG_PROFILE_LAYOUT) {
                startTime = SystemClock.elapsedRealtime();
            }
            host.layout(0, 0, host.getMeasuredWidth(), host.getMeasuredHeight());

            if (Config.DEBUG && ViewDebug.consistencyCheckEnabled) {
                if (!host.dispatchConsistencyCheck(ViewDebug.CONSISTENCY_LAYOUT)) {
                    throw new IllegalStateException("The view hierarchy is an inconsistent state,"
                            + "please refer to the logs with the tag "
                            + ViewDebug.CONSISTENCY_LOG_TAG + " for more infomation.");
                }
            }

            if (ViewDebug.DEBUG_PROFILE_LAYOUT) {
                EventLog.writeEvent(60001, SystemClock.elapsedRealtime() - startTime);
            }

            // By this point all views have been sized and positionned
            // We can compute the transparent area

            if ((host.mPrivateFlags & View.REQUEST_TRANSPARENT_REGIONS) != 0) {
                // start out transparent
                // TODO: AVOID THAT CALL BY CACHING THE RESULT?
                host.getLocationInWindow(mTmpLocation);
                mTransparentRegion.set(mTmpLocation[0], mTmpLocation[1],
                        mTmpLocation[0] + host.mRight - host.mLeft,
                        mTmpLocation[1] + host.mBottom - host.mTop);

                host.gatherTransparentRegion(mTransparentRegion);
                if (mTranslator != null) {
                    mTranslator.translateRegionInWindowToScreen(mTransparentRegion);
                }

                if (!mTransparentRegion.equals(mPreviousTransparentRegion)) {
                    mPreviousTransparentRegion.set(mTransparentRegion);
                    // reconfigure window manager
                    try {
                        sWindowSession.setTransparentRegion(mWindow, mTransparentRegion);
                    } catch (RemoteException e) {
                    }
                }
            }

            if (DBG) {
                System.out.println("======================================");
                System.out.println("performTraversals -- after setFrame");
                host.debug();
            }
        }

        if (triggerGlobalLayoutListener) {
            attachInfo.mRecomputeGlobalAttributes = false;
            attachInfo.mTreeObserver.dispatchOnGlobalLayout();
        }

        if (computesInternalInsets) {
            // Clear the original insets.
            final ViewTreeObserver.InternalInsetsInfo insets = attachInfo.mGivenInternalInsets;
            insets.reset();

            // Compute new insets in place.
            attachInfo.mTreeObserver.dispatchOnComputeInternalInsets(insets);

            // Tell the window manager.
            if (insetsPending || !mLastGivenInsets.equals(insets)) {
                mLastGivenInsets.set(insets);

                // Translate insets to screen coordinates if needed.
                final Rect contentInsets;
                final Rect visibleInsets;
                final Region touchableRegion;
                if (mTranslator != null) {
                    contentInsets = mTranslator.getTranslatedContentInsets(insets.contentInsets);
                    visibleInsets = mTranslator.getTranslatedVisibleInsets(insets.visibleInsets);
                    touchableRegion = mTranslator.getTranslatedTouchableArea(insets.touchableRegion);
                } else {
                    contentInsets = insets.contentInsets;
                    visibleInsets = insets.visibleInsets;
                    touchableRegion = insets.touchableRegion;
                }

                try {
                    sWindowSession.setInsets(mWindow, insets.mTouchableInsets,
                            contentInsets, visibleInsets, touchableRegion);
                } catch (RemoteException e) {
                }
            }
        }

        if (mFirst) {
            // handle first focus request
            if (DEBUG_INPUT_RESIZE) Log.v(TAG, "First: mView.hasFocus()="
                    + mView.hasFocus());
            if (mView != null) {
                if (!mView.hasFocus()) {
                    mView.requestFocus(View.FOCUS_FORWARD);
                    mFocusedView = mRealFocusedView = mView.findFocus();
                    if (DEBUG_INPUT_RESIZE) Log.v(TAG, "First: requested focused view="
                            + mFocusedView);
                } else {
                    mRealFocusedView = mView.findFocus();
                    if (DEBUG_INPUT_RESIZE) Log.v(TAG, "First: existing focused view="
                            + mRealFocusedView);
                }
            }
        }

        mFirst = false;
        mWillDrawSoon = false;
        mNewSurfaceNeeded = false;
        mViewVisibility = viewVisibility;

        if (mAttachInfo.mHasWindowFocus) {
            final boolean imTarget = WindowManager.LayoutParams
                    .mayUseInputMethod(mWindowAttributes.flags);
            if (imTarget != mLastWasImTarget) {
                mLastWasImTarget = imTarget;
                InputMethodManager imm = InputMethodManager.peekInstance();
                if (imm != null && imTarget) {
                    imm.startGettingWindowFocus(mView);
                    imm.onWindowFocus(mView, mView.findFocus(),
                            mWindowAttributes.softInputMode,
                            !mHasHadWindowFocus, mWindowAttributes.flags);
                }
            }
        }

        boolean cancelDraw = attachInfo.mTreeObserver.dispatchOnPreDraw();

        if (!cancelDraw && !newSurface) {
            mFullRedrawNeeded = false;
            draw(fullRedrawNeeded);

            if ((relayoutResult&WindowManagerImpl.RELAYOUT_FIRST_TIME) != 0
                    || mReportNextDraw) {
                if (LOCAL_LOGV) {
                    Log.v(TAG, "FINISHED DRAWING: " + mWindowAttributes.getTitle());
                }
                mReportNextDraw = false;
                if (mSurfaceHolder != null && mSurface.isValid()) {
                    mSurfaceHolderCallback.surfaceRedrawNeeded(mSurfaceHolder);
                    SurfaceHolder.Callback callbacks[] = mSurfaceHolder.getCallbacks();
                    if (callbacks != null) {
                        for (SurfaceHolder.Callback c : callbacks) {
                            if (c instanceof SurfaceHolder.Callback2) {
                                ((SurfaceHolder.Callback2)c).surfaceRedrawNeeded(
                                        mSurfaceHolder);
                            }
                        }
                    }
                }
                try {
                    sWindowSession.finishDrawing(mWindow);
                } catch (RemoteException e) {
                }
            }
        } else {
            // We were supposed to report when we are done drawing. Since we canceled the
            // draw, remember it here.
            if ((relayoutResult&WindowManagerImpl.RELAYOUT_FIRST_TIME) != 0) {
                mReportNextDraw = true;
            }
            if (fullRedrawNeeded) {
                mFullRedrawNeeded = true;
            }
            // Try again
            scheduleTraversals();
        }
    }

    public void requestTransparentRegion(View child) {
        // the test below should not fail unless someone is messing with us
        checkThread();
        if (mView == child) {
            mView.mPrivateFlags |= View.REQUEST_TRANSPARENT_REGIONS;
            // Need to make sure we re-evaluate the window attributes next
            // time around, to ensure the window has the correct format.
            mWindowAttributesChanged = true;
            requestLayout();
        }
    }

    /**
     * Figures out the measure spec for the root view in a window based on it's
     * layout params.
     *
     * @param windowSize
     *            The available width or height of the window
     *
     * @param rootDimension
     *            The layout params for one dimension (width or height) of the
     *            window.
     *
     * @return The measure spec to use to measure the root view.
     */
    private int getRootMeasureSpec(int windowSize, int rootDimension) {
        int measureSpec;
        switch (rootDimension) {

        case ViewGroup.LayoutParams.MATCH_PARENT:
            // Window can't resize. Force root view to be windowSize.
            measureSpec = MeasureSpec.makeMeasureSpec(windowSize, MeasureSpec.EXACTLY);
            break;
        case ViewGroup.LayoutParams.WRAP_CONTENT:
            // Window can resize. Set max size for root view.
            measureSpec = MeasureSpec.makeMeasureSpec(windowSize, MeasureSpec.AT_MOST);
            break;
        default:
            // Window wants to be an exact size. Force root view to be that size.
            measureSpec = MeasureSpec.makeMeasureSpec(rootDimension, MeasureSpec.EXACTLY);
            break;
        }
        return measureSpec;
    }

    int mHardwareYOffset;
    int mResizeAlpha;
    final Paint mResizePaint = new Paint();

    public void onHardwarePreDraw(Canvas canvas) {
        canvas.translate(0, -mHardwareYOffset);
    }

    public void onHardwarePostDraw(Canvas canvas) {
        if (mResizeBitmap != null) {
            canvas.translate(0, mHardwareYOffset);
            mResizePaint.setAlpha(mResizeAlpha);
            canvas.drawBitmap(mResizeBitmap, 0, 0, mResizePaint);
        }
    }

    private void draw(boolean fullRedrawNeeded) {
        Surface surface = mSurface;
        if (surface == null || !surface.isValid()) {
            return;
        }

        if (!sFirstDrawComplete) {
            synchronized (sFirstDrawHandlers) {
                sFirstDrawComplete = true;
                final int count = sFirstDrawHandlers.size();
                for (int i = 0; i< count; i++) {
                    post(sFirstDrawHandlers.get(i));
                }
            }
        }
        
        scrollToRectOrFocus(null, false);

        if (mAttachInfo.mViewScrollChanged) {
            mAttachInfo.mViewScrollChanged = false;
            mAttachInfo.mTreeObserver.dispatchOnScrollChanged();
        }

        int yoff;
        boolean animating = mScroller != null && mScroller.computeScrollOffset();
        if (animating) {
            yoff = mScroller.getCurrY();
        } else {
            yoff = mScrollY;
        }
        if (mCurScrollY != yoff) {
            mCurScrollY = yoff;
            fullRedrawNeeded = true;
        }
        float appScale = mAttachInfo.mApplicationScale;
        boolean scalingRequired = mAttachInfo.mScalingRequired;

        int resizeAlpha = 0;
        if (mResizeBitmap != null) {
            long deltaTime = SystemClock.uptimeMillis() - mResizeBitmapStartTime;
            if (deltaTime < mResizeBitmapDuration) {
                float amt = deltaTime/(float)mResizeBitmapDuration;
                amt = mResizeInterpolator.getInterpolation(amt);
                animating = true;
                resizeAlpha = 255 - (int)(amt*255);
            } else {
                disposeResizeBitmap();
            }
        }

        Rect dirty = mDirty;
        if (mSurfaceHolder != null) {
            // The app owns the surface, we won't draw.
            dirty.setEmpty();
            if (animating) {
                if (mScroller != null) {
                    mScroller.abortAnimation();
                }
                disposeResizeBitmap();
            }
            return;
        }

        if (fullRedrawNeeded) {
            mAttachInfo.mIgnoreDirtyState = true;
            dirty.union(0, 0, (int) (mWidth * appScale + 0.5f), (int) (mHeight * appScale + 0.5f));
        }
        
        if (mAttachInfo.mHardwareRenderer != null && mAttachInfo.mHardwareRenderer.isEnabled()) {
            if (!dirty.isEmpty() || mIsAnimating) {
                mIsAnimating = false;
                dirty.setEmpty();
                mHardwareYOffset = yoff;
                mResizeAlpha = resizeAlpha;
                mAttachInfo.mHardwareRenderer.draw(mView, mAttachInfo, this);
            }

            if (animating) {
                mFullRedrawNeeded = true;
                scheduleTraversals();
            }

            return;
        }

        if (DEBUG_ORIENTATION || DEBUG_DRAW) {
            Log.v(TAG, "Draw " + mView + "/"
                    + mWindowAttributes.getTitle()
                    + ": dirty={" + dirty.left + "," + dirty.top
                    + "," + dirty.right + "," + dirty.bottom + "} surface="
                    + surface + " surface.isValid()=" + surface.isValid() + ", appScale:" +
                    appScale + ", width=" + mWidth + ", height=" + mHeight);
        }

        if (!dirty.isEmpty() || mIsAnimating) {
            Canvas canvas;
            try {
                int left = dirty.left;
                int top = dirty.top;
                int right = dirty.right;
                int bottom = dirty.bottom;
                canvas = surface.lockCanvas(dirty);

                if (left != dirty.left || top != dirty.top || right != dirty.right ||
                        bottom != dirty.bottom) {
                    mAttachInfo.mIgnoreDirtyState = true;
                }

                // TODO: Do this in native
                canvas.setDensity(mDensity);
            } catch (Surface.OutOfResourcesException e) {
                Log.e(TAG, "OutOfResourcesException locking surface", e);
                // TODO: we should ask the window manager to do something!
                // for now we just do nothing
                return;
            } catch (IllegalArgumentException e) {
                Log.e(TAG, "IllegalArgumentException locking surface", e);
                // TODO: we should ask the window manager to do something!
                // for now we just do nothing
                return;
            }

            try {
                if (!dirty.isEmpty() || mIsAnimating) {
                    long startTime = 0L;

                    if (DEBUG_ORIENTATION || DEBUG_DRAW) {
                        Log.v(TAG, "Surface " + surface + " drawing to bitmap w="
                                + canvas.getWidth() + ", h=" + canvas.getHeight());
                        //canvas.drawARGB(255, 255, 0, 0);
                    }

                    if (ViewDebug.DEBUG_PROFILE_DRAWING) {
                        startTime = SystemClock.elapsedRealtime();
                    }

                    // If this bitmap's format includes an alpha channel, we
                    // need to clear it before drawing so that the child will
                    // properly re-composite its drawing on a transparent
                    // background. This automatically respects the clip/dirty region
                    // or
                    // If we are applying an offset, we need to clear the area
                    // where the offset doesn't appear to avoid having garbage
                    // left in the blank areas.
                    if (!canvas.isOpaque() || yoff != 0) {
                        canvas.drawColor(0, PorterDuff.Mode.CLEAR);
                    }

                    dirty.setEmpty();
                    mIsAnimating = false;
                    mAttachInfo.mDrawingTime = SystemClock.uptimeMillis();
                    mView.mPrivateFlags |= View.DRAWN;

                    if (DEBUG_DRAW) {
                        Context cxt = mView.getContext();
                        Log.i(TAG, "Drawing: package:" + cxt.getPackageName() +
                                ", metrics=" + cxt.getResources().getDisplayMetrics() +
                                ", compatibilityInfo=" + cxt.getResources().getCompatibilityInfo());
                    }
                    try {
                        canvas.translate(0, -yoff);
                        if (mTranslator != null) {
                            mTranslator.translateCanvas(canvas);
                        }
                        canvas.setScreenDensity(scalingRequired
                                ? DisplayMetrics.DENSITY_DEVICE : 0);
                        mView.draw(canvas);
                    } finally {
                        mAttachInfo.mIgnoreDirtyState = false;
                    }

                    if (Config.DEBUG && ViewDebug.consistencyCheckEnabled) {
                        mView.dispatchConsistencyCheck(ViewDebug.CONSISTENCY_DRAWING);
                    }

                    if (SHOW_FPS || ViewDebug.DEBUG_SHOW_FPS) {
                        int now = (int)SystemClock.elapsedRealtime();
                        if (sDrawTime != 0) {
                            nativeShowFPS(canvas, now - sDrawTime);
                        }
                        sDrawTime = now;
                    }

                    if (ViewDebug.DEBUG_PROFILE_DRAWING) {
                        EventLog.writeEvent(60000, SystemClock.elapsedRealtime() - startTime);
                    }
                }

            } finally {
                surface.unlockCanvasAndPost(canvas);
            }
        }

        if (LOCAL_LOGV) {
            Log.v(TAG, "Surface " + surface + " unlockCanvasAndPost");
        }

        if (animating) {
            mFullRedrawNeeded = true;
            scheduleTraversals();
        }
    }

    boolean scrollToRectOrFocus(Rect rectangle, boolean immediate) {
        final View.AttachInfo attachInfo = mAttachInfo;
        final Rect ci = attachInfo.mContentInsets;
        final Rect vi = attachInfo.mVisibleInsets;
        int scrollY = 0;
        boolean handled = false;

        if (vi.left > ci.left || vi.top > ci.top
                || vi.right > ci.right || vi.bottom > ci.bottom) {
            // We'll assume that we aren't going to change the scroll
            // offset, since we want to avoid that unless it is actually
            // going to make the focus visible...  otherwise we scroll
            // all over the place.
            scrollY = mScrollY;
            // We can be called for two different situations: during a draw,
            // to update the scroll position if the focus has changed (in which
            // case 'rectangle' is null), or in response to a
            // requestChildRectangleOnScreen() call (in which case 'rectangle'
            // is non-null and we just want to scroll to whatever that
            // rectangle is).
            View focus = mRealFocusedView;

            // When in touch mode, focus points to the previously focused view,
            // which may have been removed from the view hierarchy. The following
            // line checks whether the view is still in our hierarchy.
            if (focus == null || focus.mAttachInfo != mAttachInfo) {
                mRealFocusedView = null;
                return false;
            }

            if (focus != mLastScrolledFocus) {
                // If the focus has changed, then ignore any requests to scroll
                // to a rectangle; first we want to make sure the entire focus
                // view is visible.
                rectangle = null;
            }
            if (DEBUG_INPUT_RESIZE) Log.v(TAG, "Eval scroll: focus=" + focus
                    + " rectangle=" + rectangle + " ci=" + ci
                    + " vi=" + vi);
            if (focus == mLastScrolledFocus && !mScrollMayChange
                    && rectangle == null) {
                // Optimization: if the focus hasn't changed since last
                // time, and no layout has happened, then just leave things
                // as they are.
                if (DEBUG_INPUT_RESIZE) Log.v(TAG, "Keeping scroll y="
                        + mScrollY + " vi=" + vi.toShortString());
            } else if (focus != null) {
                // We need to determine if the currently focused view is
                // within the visible part of the window and, if not, apply
                // a pan so it can be seen.
                mLastScrolledFocus = focus;
                mScrollMayChange = false;
                if (DEBUG_INPUT_RESIZE) Log.v(TAG, "Need to scroll?");
                // Try to find the rectangle from the focus view.
                if (focus.getGlobalVisibleRect(mVisRect, null)) {
                    if (DEBUG_INPUT_RESIZE) Log.v(TAG, "Root w="
                            + mView.getWidth() + " h=" + mView.getHeight()
                            + " ci=" + ci.toShortString()
                            + " vi=" + vi.toShortString());
                    if (rectangle == null) {
                        focus.getFocusedRect(mTempRect);
                        if (DEBUG_INPUT_RESIZE) Log.v(TAG, "Focus " + focus
                                + ": focusRect=" + mTempRect.toShortString());
                        if (mView instanceof ViewGroup) {
                            ((ViewGroup) mView).offsetDescendantRectToMyCoords(
                                    focus, mTempRect);
                        }
                        if (DEBUG_INPUT_RESIZE) Log.v(TAG,
                                "Focus in window: focusRect="
                                + mTempRect.toShortString()
                                + " visRect=" + mVisRect.toShortString());
                    } else {
                        mTempRect.set(rectangle);
                        if (DEBUG_INPUT_RESIZE) Log.v(TAG,
                                "Request scroll to rect: "
                                + mTempRect.toShortString()
                                + " visRect=" + mVisRect.toShortString());
                    }
                    if (mTempRect.intersect(mVisRect)) {
                        if (DEBUG_INPUT_RESIZE) Log.v(TAG,
                                "Focus window visible rect: "
                                + mTempRect.toShortString());
                        if (mTempRect.height() >
                                (mView.getHeight()-vi.top-vi.bottom)) {
                            // If the focus simply is not going to fit, then
                            // best is probably just to leave things as-is.
                            if (DEBUG_INPUT_RESIZE) Log.v(TAG,
                                    "Too tall; leaving scrollY=" + scrollY);
                        } else if ((mTempRect.top-scrollY) < vi.top) {
                            scrollY -= vi.top - (mTempRect.top-scrollY);
                            if (DEBUG_INPUT_RESIZE) Log.v(TAG,
                                    "Top covered; scrollY=" + scrollY);
                        } else if ((mTempRect.bottom-scrollY)
                                > (mView.getHeight()-vi.bottom)) {
                            scrollY += (mTempRect.bottom-scrollY)
                                    - (mView.getHeight()-vi.bottom);
                            if (DEBUG_INPUT_RESIZE) Log.v(TAG,
                                    "Bottom covered; scrollY=" + scrollY);
                        }
                        handled = true;
                    }
                }
            }
        }

        if (scrollY != mScrollY) {
            if (DEBUG_INPUT_RESIZE) Log.v(TAG, "Pan scroll changed: old="
                    + mScrollY + " , new=" + scrollY);
            if (!immediate && mResizeBitmap == null) {
                if (mScroller == null) {
                    mScroller = new Scroller(mView.getContext());
                }
                mScroller.startScroll(0, mScrollY, 0, scrollY-mScrollY);
            } else if (mScroller != null) {
                mScroller.abortAnimation();
            }
            mScrollY = scrollY;
        }

        return handled;
    }

    public void requestChildFocus(View child, View focused) {
        checkThread();
        if (mFocusedView != focused) {
            mAttachInfo.mTreeObserver.dispatchOnGlobalFocusChange(mFocusedView, focused);
            scheduleTraversals();
        }
        mFocusedView = mRealFocusedView = focused;
        if (DEBUG_INPUT_RESIZE) Log.v(TAG, "Request child focus: focus now "
                + mFocusedView);
    }

    public void clearChildFocus(View child) {
        checkThread();

        View oldFocus = mFocusedView;

        if (DEBUG_INPUT_RESIZE) Log.v(TAG, "Clearing child focus");
        mFocusedView = mRealFocusedView = null;
        if (mView != null && !mView.hasFocus()) {
            // If a view gets the focus, the listener will be invoked from requestChildFocus()
            if (!mView.requestFocus(View.FOCUS_FORWARD)) {
                mAttachInfo.mTreeObserver.dispatchOnGlobalFocusChange(oldFocus, null);
            }
        } else if (oldFocus != null) {
            mAttachInfo.mTreeObserver.dispatchOnGlobalFocusChange(oldFocus, null);
        }
    }


    public void focusableViewAvailable(View v) {
        checkThread();

        if (mView != null && !mView.hasFocus()) {
            v.requestFocus();
        } else {
            // the one case where will transfer focus away from the current one
            // is if the current view is a view group that prefers to give focus
            // to its children first AND the view is a descendant of it.
            mFocusedView = mView.findFocus();
            boolean descendantsHaveDibsOnFocus =
                    (mFocusedView instanceof ViewGroup) &&
                        (((ViewGroup) mFocusedView).getDescendantFocusability() ==
                                ViewGroup.FOCUS_AFTER_DESCENDANTS);
            if (descendantsHaveDibsOnFocus && isViewDescendantOf(v, mFocusedView)) {
                // If a view gets the focus, the listener will be invoked from requestChildFocus()
                v.requestFocus();
            }
        }
    }

    public void recomputeViewAttributes(View child) {
        checkThread();
        if (mView == child) {
            mAttachInfo.mRecomputeGlobalAttributes = true;
            if (!mWillDrawSoon) {
                scheduleTraversals();
            }
        }
    }

    void dispatchDetachedFromWindow() {
        if (mView != null && mView.mAttachInfo != null) {
            mView.dispatchDetachedFromWindow();
        }

        mView = null;
        mAttachInfo.mRootView = null;
        mAttachInfo.mSurface = null;

        destroyHardwareRenderer();

        mSurface.release();

        if (mInputChannel != null) {
            if (mInputQueueCallback != null) {
                mInputQueueCallback.onInputQueueDestroyed(mInputQueue);
                mInputQueueCallback = null;
            } else {
                InputQueue.unregisterInputChannel(mInputChannel);
            }
        }
        
        try {
            sWindowSession.remove(mWindow);
        } catch (RemoteException e) {
        }
        
        // Dispose the input channel after removing the window so the Window Manager
        // doesn't interpret the input channel being closed as an abnormal termination.
        if (mInputChannel != null) {
            mInputChannel.dispose();
            mInputChannel = null;
        }
    }

    void updateConfiguration(Configuration config, boolean force) {
        if (DEBUG_CONFIGURATION) Log.v(TAG,
                "Applying new config to window "
                + mWindowAttributes.getTitle()
                + ": " + config);
        synchronized (sConfigCallbacks) {
            for (int i=sConfigCallbacks.size()-1; i>=0; i--) {
                sConfigCallbacks.get(i).onConfigurationChanged(config);
            }
        }
        if (mView != null) {
            // At this point the resources have been updated to
            // have the most recent config, whatever that is.  Use
            // the on in them which may be newer.
            if (mView != null) {
                config = mView.getResources().getConfiguration();
            }
            if (force || mLastConfiguration.diff(config) != 0) {
                mLastConfiguration.setTo(config);
                mView.dispatchConfigurationChanged(config);
            }
        }
    }
    
    /**
     * Return true if child is an ancestor of parent, (or equal to the parent).
     */
    private static boolean isViewDescendantOf(View child, View parent) {
        if (child == parent) {
            return true;
        }

        final ViewParent theParent = child.getParent();
        return (theParent instanceof ViewGroup) && isViewDescendantOf((View) theParent, parent);
    }

    private static void forceLayout(View view) {
        view.forceLayout();
        if (view instanceof ViewGroup) {
            ViewGroup group = (ViewGroup) view;
            final int count = group.getChildCount();
            for (int i = 0; i < count; i++) {
                forceLayout(group.getChildAt(i));
            }
        }
    }

    public final static int DO_TRAVERSAL = 1000;
    public final static int DIE = 1001;
    public final static int RESIZED = 1002;
    public final static int RESIZED_REPORT = 1003;
    public final static int WINDOW_FOCUS_CHANGED = 1004;
    public final static int DISPATCH_KEY = 1005;
    public final static int DISPATCH_POINTER = 1006;
    public final static int DISPATCH_TRACKBALL = 1007;
    public final static int DISPATCH_APP_VISIBILITY = 1008;
    public final static int DISPATCH_GET_NEW_SURFACE = 1009;
    public final static int FINISHED_EVENT = 1010;
    public final static int DISPATCH_KEY_FROM_IME = 1011;
    public final static int FINISH_INPUT_CONNECTION = 1012;
    public final static int CHECK_FOCUS = 1013;
    public final static int CLOSE_SYSTEM_DIALOGS = 1014;
    public final static int DISPATCH_DRAG_EVENT = 1015;
    public final static int DISPATCH_DRAG_LOCATION_EVENT = 1016;
<<<<<<< HEAD
    public final static int DISPATCH_GENERIC_MOTION = 1017;
=======
    public final static int DISPATCH_SYSTEM_UI_VISIBILITY = 1017;
>>>>>>> faf083ef

    @Override
    public void handleMessage(Message msg) {
        switch (msg.what) {
        case View.AttachInfo.INVALIDATE_MSG:
            ((View) msg.obj).invalidate();
            break;
        case View.AttachInfo.INVALIDATE_RECT_MSG:
            final View.AttachInfo.InvalidateInfo info = (View.AttachInfo.InvalidateInfo) msg.obj;
            info.target.invalidate(info.left, info.top, info.right, info.bottom);
            info.release();
            break;
        case DO_TRAVERSAL:
            if (mProfile) {
                Debug.startMethodTracing("ViewRoot");
            }

            performTraversals();

            if (mProfile) {
                Debug.stopMethodTracing();
                mProfile = false;
            }
            break;
        case FINISHED_EVENT:
            handleFinishedEvent(msg.arg1, msg.arg2 != 0);
            break;
        case DISPATCH_KEY:
            deliverKeyEvent((KeyEvent)msg.obj, msg.arg1 != 0);
            break;
        case DISPATCH_POINTER:
            deliverPointerEvent((MotionEvent) msg.obj, msg.arg1 != 0);
            break;
        case DISPATCH_TRACKBALL:
            deliverTrackballEvent((MotionEvent) msg.obj, msg.arg1 != 0);
            break;
        case DISPATCH_GENERIC_MOTION:
            deliverGenericMotionEvent((MotionEvent) msg.obj, msg.arg1 != 0);
            break;
        case DISPATCH_APP_VISIBILITY:
            handleAppVisibility(msg.arg1 != 0);
            break;
        case DISPATCH_GET_NEW_SURFACE:
            handleGetNewSurface();
            break;
        case RESIZED:
            ResizedInfo ri = (ResizedInfo)msg.obj;

            if (mWinFrame.width() == msg.arg1 && mWinFrame.height() == msg.arg2
                    && mPendingContentInsets.equals(ri.coveredInsets)
                    && mPendingVisibleInsets.equals(ri.visibleInsets)
                    && ((ResizedInfo)msg.obj).newConfig == null) {
                break;
            }
            // fall through...
        case RESIZED_REPORT:
            if (mAdded) {
                Configuration config = ((ResizedInfo)msg.obj).newConfig;
                if (config != null) {
                    updateConfiguration(config, false);
                }
                mWinFrame.left = 0;
                mWinFrame.right = msg.arg1;
                mWinFrame.top = 0;
                mWinFrame.bottom = msg.arg2;
                mPendingContentInsets.set(((ResizedInfo)msg.obj).coveredInsets);
                mPendingVisibleInsets.set(((ResizedInfo)msg.obj).visibleInsets);
                if (msg.what == RESIZED_REPORT) {
                    mReportNextDraw = true;
                }

                if (mView != null) {
                    forceLayout(mView);
                }
                requestLayout();
            }
            break;
        case WINDOW_FOCUS_CHANGED: {
            if (mAdded) {
                boolean hasWindowFocus = msg.arg1 != 0;
                mAttachInfo.mHasWindowFocus = hasWindowFocus;
                if (hasWindowFocus) {
                    boolean inTouchMode = msg.arg2 != 0;
                    ensureTouchModeLocally(inTouchMode);

                    if (mAttachInfo.mHardwareRenderer != null &&
                            mSurface != null && mSurface.isValid()) {
                        mAttachInfo.mHardwareRenderer.initializeIfNeeded(mWidth, mHeight,
                                mAttachInfo, mHolder);
                    }
                }

                mLastWasImTarget = WindowManager.LayoutParams
                        .mayUseInputMethod(mWindowAttributes.flags);

                InputMethodManager imm = InputMethodManager.peekInstance();
                if (mView != null) {
                    if (hasWindowFocus && imm != null && mLastWasImTarget) {
                        imm.startGettingWindowFocus(mView);
                    }
                    mAttachInfo.mKeyDispatchState.reset();
                    mView.dispatchWindowFocusChanged(hasWindowFocus);
                }

                // Note: must be done after the focus change callbacks,
                // so all of the view state is set up correctly.
                if (hasWindowFocus) {
                    if (imm != null && mLastWasImTarget) {
                        imm.onWindowFocus(mView, mView.findFocus(),
                                mWindowAttributes.softInputMode,
                                !mHasHadWindowFocus, mWindowAttributes.flags);
                    }
                    // Clear the forward bit.  We can just do this directly, since
                    // the window manager doesn't care about it.
                    mWindowAttributes.softInputMode &=
                            ~WindowManager.LayoutParams.SOFT_INPUT_IS_FORWARD_NAVIGATION;
                    ((WindowManager.LayoutParams)mView.getLayoutParams())
                            .softInputMode &=
                                ~WindowManager.LayoutParams.SOFT_INPUT_IS_FORWARD_NAVIGATION;
                    mHasHadWindowFocus = true;
                }

                if (hasWindowFocus && mView != null) {
                    sendAccessibilityEvents();
                }
            }
        } break;
        case DIE:
            doDie();
            break;
        case DISPATCH_KEY_FROM_IME: {
            if (LOCAL_LOGV) Log.v(
                TAG, "Dispatching key "
                + msg.obj + " from IME to " + mView);
            KeyEvent event = (KeyEvent)msg.obj;
            if ((event.getFlags()&KeyEvent.FLAG_FROM_SYSTEM) != 0) {
                // The IME is trying to say this event is from the
                // system!  Bad bad bad!
                event = KeyEvent.changeFlags(event, event.getFlags() & ~KeyEvent.FLAG_FROM_SYSTEM);
            }
            deliverKeyEventPostIme((KeyEvent)msg.obj, false);
        } break;
        case FINISH_INPUT_CONNECTION: {
            InputMethodManager imm = InputMethodManager.peekInstance();
            if (imm != null) {
                imm.reportFinishInputConnection((InputConnection)msg.obj);
            }
        } break;
        case CHECK_FOCUS: {
            InputMethodManager imm = InputMethodManager.peekInstance();
            if (imm != null) {
                imm.checkFocus();
            }
        } break;
        case CLOSE_SYSTEM_DIALOGS: {
            if (mView != null) {
                mView.onCloseSystemDialogs((String)msg.obj);
            }
        } break;
        case DISPATCH_DRAG_EVENT:
        case DISPATCH_DRAG_LOCATION_EVENT: {
            DragEvent event = (DragEvent)msg.obj;
            event.mLocalState = mLocalDragState;    // only present when this app called startDrag()
            handleDragEvent(event);
        } break;
        case DISPATCH_SYSTEM_UI_VISIBILITY: {
            handleDispatchSystemUiVisibilityChanged(msg.arg1);
        } break;
        }
    }
    
    private void startInputEvent(InputQueue.FinishedCallback finishedCallback) {
        if (mFinishedCallback != null) {
            Slog.w(TAG, "Received a new input event from the input queue but there is "
                    + "already an unfinished input event in progress.");
        }

        mFinishedCallback = finishedCallback;
    }

    private void finishInputEvent(boolean handled) {
        if (LOCAL_LOGV) Log.v(TAG, "Telling window manager input event is finished");

        if (mFinishedCallback != null) {
            mFinishedCallback.finished(handled);
            mFinishedCallback = null;
        } else {
            Slog.w(TAG, "Attempted to tell the input queue that the current input event "
                    + "is finished but there is no input event actually in progress.");
        }
    }
    
    /**
     * Something in the current window tells us we need to change the touch mode.  For
     * example, we are not in touch mode, and the user touches the screen.
     *
     * If the touch mode has changed, tell the window manager, and handle it locally.
     *
     * @param inTouchMode Whether we want to be in touch mode.
     * @return True if the touch mode changed and focus changed was changed as a result
     */
    boolean ensureTouchMode(boolean inTouchMode) {
        if (DBG) Log.d("touchmode", "ensureTouchMode(" + inTouchMode + "), current "
                + "touch mode is " + mAttachInfo.mInTouchMode);
        if (mAttachInfo.mInTouchMode == inTouchMode) return false;

        // tell the window manager
        try {
            sWindowSession.setInTouchMode(inTouchMode);
        } catch (RemoteException e) {
            throw new RuntimeException(e);
        }

        // handle the change
        return ensureTouchModeLocally(inTouchMode);
    }

    /**
     * Ensure that the touch mode for this window is set, and if it is changing,
     * take the appropriate action.
     * @param inTouchMode Whether we want to be in touch mode.
     * @return True if the touch mode changed and focus changed was changed as a result
     */
    private boolean ensureTouchModeLocally(boolean inTouchMode) {
        if (DBG) Log.d("touchmode", "ensureTouchModeLocally(" + inTouchMode + "), current "
                + "touch mode is " + mAttachInfo.mInTouchMode);

        if (mAttachInfo.mInTouchMode == inTouchMode) return false;

        mAttachInfo.mInTouchMode = inTouchMode;
        mAttachInfo.mTreeObserver.dispatchOnTouchModeChanged(inTouchMode);

        return (inTouchMode) ? enterTouchMode() : leaveTouchMode();
    }

    private boolean enterTouchMode() {
        if (mView != null) {
            if (mView.hasFocus()) {
                // note: not relying on mFocusedView here because this could
                // be when the window is first being added, and mFocused isn't
                // set yet.
                final View focused = mView.findFocus();
                if (focused != null && !focused.isFocusableInTouchMode()) {

                    final ViewGroup ancestorToTakeFocus =
                            findAncestorToTakeFocusInTouchMode(focused);
                    if (ancestorToTakeFocus != null) {
                        // there is an ancestor that wants focus after its descendants that
                        // is focusable in touch mode.. give it focus
                        return ancestorToTakeFocus.requestFocus();
                    } else {
                        // nothing appropriate to have focus in touch mode, clear it out
                        mView.unFocus();
                        mAttachInfo.mTreeObserver.dispatchOnGlobalFocusChange(focused, null);
                        mFocusedView = null;
                        return true;
                    }
                }
            }
        }
        return false;
    }


    /**
     * Find an ancestor of focused that wants focus after its descendants and is
     * focusable in touch mode.
     * @param focused The currently focused view.
     * @return An appropriate view, or null if no such view exists.
     */
    private ViewGroup findAncestorToTakeFocusInTouchMode(View focused) {
        ViewParent parent = focused.getParent();
        while (parent instanceof ViewGroup) {
            final ViewGroup vgParent = (ViewGroup) parent;
            if (vgParent.getDescendantFocusability() == ViewGroup.FOCUS_AFTER_DESCENDANTS
                    && vgParent.isFocusableInTouchMode()) {
                return vgParent;
            }
            if (vgParent.isRootNamespace()) {
                return null;
            } else {
                parent = vgParent.getParent();
            }
        }
        return null;
    }

    private boolean leaveTouchMode() {
        if (mView != null) {
            if (mView.hasFocus()) {
                // i learned the hard way to not trust mFocusedView :)
                mFocusedView = mView.findFocus();
                if (!(mFocusedView instanceof ViewGroup)) {
                    // some view has focus, let it keep it
                    return false;
                } else if (((ViewGroup)mFocusedView).getDescendantFocusability() !=
                        ViewGroup.FOCUS_AFTER_DESCENDANTS) {
                    // some view group has focus, and doesn't prefer its children
                    // over itself for focus, so let them keep it.
                    return false;
                }
            }

            // find the best view to give focus to in this brave new non-touch-mode
            // world
            final View focused = focusSearch(null, View.FOCUS_DOWN);
            if (focused != null) {
                return focused.requestFocus(View.FOCUS_DOWN);
            }
        }
        return false;
    }

    private void deliverPointerEvent(MotionEvent event, boolean sendDone) {
        // If there is no view, then the event will not be handled.
        if (mView == null || !mAdded) {
            finishPointerEvent(event, sendDone, false);
            return;
        }

        // Translate the pointer event for compatibility, if needed.
        if (mTranslator != null) {
            mTranslator.translateEventInScreenToAppWindow(event);
        }

        // Enter touch mode on the down.
        boolean isDown = event.getAction() == MotionEvent.ACTION_DOWN;
        if (isDown) {
            ensureTouchMode(true);
        }
        if(Config.LOGV) {
            captureMotionLog("captureDispatchPointer", event);
        }

        // Offset the scroll position.
        if (mCurScrollY != 0) {
            event.offsetLocation(0, mCurScrollY);
        }
        if (MEASURE_LATENCY) {
            lt.sample("A Dispatching TouchEvents", System.nanoTime() - event.getEventTimeNano());
        }

        // Remember the touch position for possible drag-initiation.
        mLastTouchPoint.x = event.getRawX();
        mLastTouchPoint.y = event.getRawY();

        // Dispatch touch to view hierarchy.
        boolean handled = mView.dispatchTouchEvent(event);
        if (MEASURE_LATENCY) {
            lt.sample("B Dispatched TouchEvents ", System.nanoTime() - event.getEventTimeNano());
        }
        if (handled) {
            finishPointerEvent(event, sendDone, true);
            return;
        }

        // Apply edge slop and try again, if appropriate.
        final int edgeFlags = event.getEdgeFlags();
        if (edgeFlags != 0 && mView instanceof ViewGroup) {
            final int edgeSlop = mViewConfiguration.getScaledEdgeSlop();
            int direction = View.FOCUS_UP;
            int x = (int)event.getX();
            int y = (int)event.getY();
            final int[] deltas = new int[2];

            if ((edgeFlags & MotionEvent.EDGE_TOP) != 0) {
                direction = View.FOCUS_DOWN;
                if ((edgeFlags & MotionEvent.EDGE_LEFT) != 0) {
                    deltas[0] = edgeSlop;
                    x += edgeSlop;
                } else if ((edgeFlags & MotionEvent.EDGE_RIGHT) != 0) {
                    deltas[0] = -edgeSlop;
                    x -= edgeSlop;
                }
            } else if ((edgeFlags & MotionEvent.EDGE_BOTTOM) != 0) {
                direction = View.FOCUS_UP;
                if ((edgeFlags & MotionEvent.EDGE_LEFT) != 0) {
                    deltas[0] = edgeSlop;
                    x += edgeSlop;
                } else if ((edgeFlags & MotionEvent.EDGE_RIGHT) != 0) {
                    deltas[0] = -edgeSlop;
                    x -= edgeSlop;
                }
            } else if ((edgeFlags & MotionEvent.EDGE_LEFT) != 0) {
                direction = View.FOCUS_RIGHT;
            } else if ((edgeFlags & MotionEvent.EDGE_RIGHT) != 0) {
                direction = View.FOCUS_LEFT;
            }

            View nearest = FocusFinder.getInstance().findNearestTouchable(
                    ((ViewGroup) mView), x, y, direction, deltas);
            if (nearest != null) {
                event.offsetLocation(deltas[0], deltas[1]);
                event.setEdgeFlags(0);
                if (mView.dispatchTouchEvent(event)) {
                    finishPointerEvent(event, sendDone, true);
                    return;
                }
            }
        }

        // Pointer event was unhandled.
        finishPointerEvent(event, sendDone, false);
    }

    private void finishPointerEvent(MotionEvent event, boolean sendDone, boolean handled) {
        event.recycle();
        if (sendDone) {
            finishInputEvent(handled);
        }
        if (LOCAL_LOGV || WATCH_POINTER) Log.i(TAG, "Done dispatching!");
    }

    private void deliverTrackballEvent(MotionEvent event, boolean sendDone) {
        if (DEBUG_TRACKBALL) Log.v(TAG, "Motion event:" + event);

        // If there is no view, then the event will not be handled.
        if (mView == null || !mAdded) {
            finishTrackballEvent(event, sendDone, false);
            return;
        }

        // Deliver the trackball event to the view.
        if (mView.dispatchTrackballEvent(event)) {
            // If we reach this, we delivered a trackball event to mView and
            // mView consumed it. Because we will not translate the trackball
            // event into a key event, touch mode will not exit, so we exit
            // touch mode here.
            ensureTouchMode(false);

            finishTrackballEvent(event, sendDone, true);
            mLastTrackballTime = Integer.MIN_VALUE;
            return;
        }

        // Translate the trackball event into DPAD keys and try to deliver those.
        final TrackballAxis x = mTrackballAxisX;
        final TrackballAxis y = mTrackballAxisY;

        long curTime = SystemClock.uptimeMillis();
        if ((mLastTrackballTime + MAX_TRACKBALL_DELAY) < curTime) {
            // It has been too long since the last movement,
            // so restart at the beginning.
            x.reset(0);
            y.reset(0);
            mLastTrackballTime = curTime;
        }

        final int action = event.getAction();
        final int metaState = event.getMetaState();
        switch (action) {
            case MotionEvent.ACTION_DOWN:
                x.reset(2);
                y.reset(2);
                deliverKeyEvent(new KeyEvent(curTime, curTime,
                        KeyEvent.ACTION_DOWN, KeyEvent.KEYCODE_DPAD_CENTER, 0, metaState,
                        KeyCharacterMap.VIRTUAL_KEYBOARD, 0, KeyEvent.FLAG_FALLBACK,
                        InputDevice.SOURCE_KEYBOARD), false);
                break;
            case MotionEvent.ACTION_UP:
                x.reset(2);
                y.reset(2);
                deliverKeyEvent(new KeyEvent(curTime, curTime,
                        KeyEvent.ACTION_UP, KeyEvent.KEYCODE_DPAD_CENTER, 0, metaState,
                        KeyCharacterMap.VIRTUAL_KEYBOARD, 0, KeyEvent.FLAG_FALLBACK,
                        InputDevice.SOURCE_KEYBOARD), false);
                break;
        }

        if (DEBUG_TRACKBALL) Log.v(TAG, "TB X=" + x.position + " step="
                + x.step + " dir=" + x.dir + " acc=" + x.acceleration
                + " move=" + event.getX()
                + " / Y=" + y.position + " step="
                + y.step + " dir=" + y.dir + " acc=" + y.acceleration
                + " move=" + event.getY());
        final float xOff = x.collect(event.getX(), event.getEventTime(), "X");
        final float yOff = y.collect(event.getY(), event.getEventTime(), "Y");

        // Generate DPAD events based on the trackball movement.
        // We pick the axis that has moved the most as the direction of
        // the DPAD.  When we generate DPAD events for one axis, then the
        // other axis is reset -- we don't want to perform DPAD jumps due
        // to slight movements in the trackball when making major movements
        // along the other axis.
        int keycode = 0;
        int movement = 0;
        float accel = 1;
        if (xOff > yOff) {
            movement = x.generate((2/event.getXPrecision()));
            if (movement != 0) {
                keycode = movement > 0 ? KeyEvent.KEYCODE_DPAD_RIGHT
                        : KeyEvent.KEYCODE_DPAD_LEFT;
                accel = x.acceleration;
                y.reset(2);
            }
        } else if (yOff > 0) {
            movement = y.generate((2/event.getYPrecision()));
            if (movement != 0) {
                keycode = movement > 0 ? KeyEvent.KEYCODE_DPAD_DOWN
                        : KeyEvent.KEYCODE_DPAD_UP;
                accel = y.acceleration;
                x.reset(2);
            }
        }

        if (keycode != 0) {
            if (movement < 0) movement = -movement;
            int accelMovement = (int)(movement * accel);
            if (DEBUG_TRACKBALL) Log.v(TAG, "Move: movement=" + movement
                    + " accelMovement=" + accelMovement
                    + " accel=" + accel);
            if (accelMovement > movement) {
                if (DEBUG_TRACKBALL) Log.v("foo", "Delivering fake DPAD: "
                        + keycode);
                movement--;
                int repeatCount = accelMovement - movement;
                deliverKeyEvent(new KeyEvent(curTime, curTime,
                        KeyEvent.ACTION_MULTIPLE, keycode, repeatCount, metaState,
                        KeyCharacterMap.VIRTUAL_KEYBOARD, 0, KeyEvent.FLAG_FALLBACK,
                        InputDevice.SOURCE_KEYBOARD), false);
            }
            while (movement > 0) {
                if (DEBUG_TRACKBALL) Log.v("foo", "Delivering fake DPAD: "
                        + keycode);
                movement--;
                curTime = SystemClock.uptimeMillis();
                deliverKeyEvent(new KeyEvent(curTime, curTime,
                        KeyEvent.ACTION_DOWN, keycode, 0, metaState,
                        KeyCharacterMap.VIRTUAL_KEYBOARD, 0, KeyEvent.FLAG_FALLBACK,
                        InputDevice.SOURCE_KEYBOARD), false);
                deliverKeyEvent(new KeyEvent(curTime, curTime,
                        KeyEvent.ACTION_UP, keycode, 0, metaState,
                        KeyCharacterMap.VIRTUAL_KEYBOARD, 0, KeyEvent.FLAG_FALLBACK,
                        InputDevice.SOURCE_KEYBOARD), false);
                }
            mLastTrackballTime = curTime;
        }

        // Unfortunately we can't tell whether the application consumed the keys, so
        // we always consider the trackball event handled.
        finishTrackballEvent(event, sendDone, true);
    }

    private void finishTrackballEvent(MotionEvent event, boolean sendDone, boolean handled) {
        event.recycle();
        if (sendDone) {
            finishInputEvent(handled);
        }
    }

    private void deliverGenericMotionEvent(MotionEvent event, boolean sendDone) {
        final int source = event.getSource();
        final boolean isJoystick = (source & InputDevice.SOURCE_CLASS_JOYSTICK) != 0;

        // If there is no view, then the event will not be handled.
        if (mView == null || !mAdded) {
            if (isJoystick) {
                updateJoystickDirection(event, false);
            }
            finishGenericMotionEvent(event, sendDone, false);
            return;
        }

        // Deliver the event to the view.
        if (mView.dispatchGenericMotionEvent(event)) {
            ensureTouchMode(false);
            if (isJoystick) {
                updateJoystickDirection(event, false);
            }
            finishGenericMotionEvent(event, sendDone, true);
            return;
        }

        if (isJoystick) {
            // Translate the joystick event into DPAD keys and try to deliver those.
            updateJoystickDirection(event, true);
            finishGenericMotionEvent(event, sendDone, true);
        } else {
            finishGenericMotionEvent(event, sendDone, false);
        }
    }

    private void finishGenericMotionEvent(MotionEvent event, boolean sendDone, boolean handled) {
        event.recycle();
        if (sendDone) {
            finishInputEvent(handled);
        }
    }

    private void updateJoystickDirection(MotionEvent event, boolean synthesizeNewKeys) {
        final long time = event.getEventTime();
        final int metaState = event.getMetaState();
        final int deviceId = event.getDeviceId();
        final int source = event.getSource();
        final int xDirection = joystickAxisValueToDirection(event.getX());
        final int yDirection = joystickAxisValueToDirection(event.getY());

        if (xDirection != mLastJoystickXDirection) {
            if (mLastJoystickXKeyCode != 0) {
                deliverKeyEvent(new KeyEvent(time, time,
                        KeyEvent.ACTION_UP, mLastJoystickXKeyCode, 0, metaState,
                        deviceId, 0, KeyEvent.FLAG_FALLBACK, source), false);
                mLastJoystickXKeyCode = 0;
            }

            mLastJoystickXDirection = xDirection;

            if (xDirection != 0 && synthesizeNewKeys) {
                mLastJoystickXKeyCode = xDirection > 0
                        ? KeyEvent.KEYCODE_DPAD_RIGHT : KeyEvent.KEYCODE_DPAD_LEFT;
                deliverKeyEvent(new KeyEvent(time, time,
                        KeyEvent.ACTION_DOWN, mLastJoystickXKeyCode, 0, metaState,
                        deviceId, 0, KeyEvent.FLAG_FALLBACK, source), false);
            }
        }

        if (yDirection != mLastJoystickYDirection) {
            if (mLastJoystickYKeyCode != 0) {
                deliverKeyEvent(new KeyEvent(time, time,
                        KeyEvent.ACTION_UP, mLastJoystickYKeyCode, 0, metaState,
                        deviceId, 0, KeyEvent.FLAG_FALLBACK, source), false);
                mLastJoystickYKeyCode = 0;
            }

            mLastJoystickYDirection = yDirection;

            if (yDirection != 0 && synthesizeNewKeys) {
                mLastJoystickYKeyCode = yDirection > 0
                        ? KeyEvent.KEYCODE_DPAD_DOWN : KeyEvent.KEYCODE_DPAD_UP;
                deliverKeyEvent(new KeyEvent(time, time,
                        KeyEvent.ACTION_DOWN, mLastJoystickYKeyCode, 0, metaState,
                        deviceId, 0, KeyEvent.FLAG_FALLBACK, source), false);
            }
        }
    }

    private static int joystickAxisValueToDirection(float value) {
        if (value >= 0.5f) {
            return 1;
        } else if (value <= -0.5f) {
            return -1;
        } else {
            return 0;
        }
    }

    /**
     * Returns true if the key is used for keyboard navigation.
     * @param keyEvent The key event.
     * @return True if the key is used for keyboard navigation.
     */
    private static boolean isNavigationKey(KeyEvent keyEvent) {
        switch (keyEvent.getKeyCode()) {
        case KeyEvent.KEYCODE_DPAD_LEFT:
        case KeyEvent.KEYCODE_DPAD_RIGHT:
        case KeyEvent.KEYCODE_DPAD_UP:
        case KeyEvent.KEYCODE_DPAD_DOWN:
        case KeyEvent.KEYCODE_DPAD_CENTER:
        case KeyEvent.KEYCODE_PAGE_UP:
        case KeyEvent.KEYCODE_PAGE_DOWN:
        case KeyEvent.KEYCODE_MOVE_HOME:
        case KeyEvent.KEYCODE_MOVE_END:
        case KeyEvent.KEYCODE_TAB:
        case KeyEvent.KEYCODE_SPACE:
        case KeyEvent.KEYCODE_ENTER:
            return true;
        }
        return false;
    }

    /**
     * Returns true if the key is used for typing.
     * @param keyEvent The key event.
     * @return True if the key is used for typing.
     */
    private static boolean isTypingKey(KeyEvent keyEvent) {
        return keyEvent.getUnicodeChar() > 0;
    }

    /**
     * See if the key event means we should leave touch mode (and leave touch mode if so).
     * @param event The key event.
     * @return Whether this key event should be consumed (meaning the act of
     *   leaving touch mode alone is considered the event).
     */
    private boolean checkForLeavingTouchModeAndConsume(KeyEvent event) {
        // Only relevant in touch mode.
        if (!mAttachInfo.mInTouchMode) {
            return false;
        }

        // Only consider leaving touch mode on DOWN or MULTIPLE actions, never on UP.
        final int action = event.getAction();
        if (action != KeyEvent.ACTION_DOWN && action != KeyEvent.ACTION_MULTIPLE) {
            return false;
        }

        // Don't leave touch mode if the IME told us not to.
        if ((event.getFlags() & KeyEvent.FLAG_KEEP_TOUCH_MODE) != 0) {
            return false;
        }

        // If the key can be used for keyboard navigation then leave touch mode
        // and select a focused view if needed (in ensureTouchMode).
        // When a new focused view is selected, we consume the navigation key because
        // navigation doesn't make much sense unless a view already has focus so
        // the key's purpose is to set focus.
        if (isNavigationKey(event)) {
            return ensureTouchMode(false);
        }

        // If the key can be used for typing then leave touch mode
        // and select a focused view if needed (in ensureTouchMode).
        // Always allow the view to process the typing key.
        if (isTypingKey(event)) {
            ensureTouchMode(false);
            return false;
        }

        return false;
    }

    /**
     * log motion events
     */
    private static void captureMotionLog(String subTag, MotionEvent ev) {
        //check dynamic switch
        if (ev == null ||
                SystemProperties.getInt(ViewDebug.SYSTEM_PROPERTY_CAPTURE_EVENT, 0) == 0) {
            return;
        }

        StringBuilder sb = new StringBuilder(subTag + ": ");
        sb.append(ev.getDownTime()).append(',');
        sb.append(ev.getEventTime()).append(',');
        sb.append(ev.getAction()).append(',');
        sb.append(ev.getX()).append(',');
        sb.append(ev.getY()).append(',');
        sb.append(ev.getPressure()).append(',');
        sb.append(ev.getSize()).append(',');
        sb.append(ev.getMetaState()).append(',');
        sb.append(ev.getXPrecision()).append(',');
        sb.append(ev.getYPrecision()).append(',');
        sb.append(ev.getDeviceId()).append(',');
        sb.append(ev.getEdgeFlags());
        Log.d(TAG, sb.toString());
    }
    /**
     * log motion events
     */
    private static void captureKeyLog(String subTag, KeyEvent ev) {
        //check dynamic switch
        if (ev == null ||
                SystemProperties.getInt(ViewDebug.SYSTEM_PROPERTY_CAPTURE_EVENT, 0) == 0) {
            return;
        }
        StringBuilder sb = new StringBuilder(subTag + ": ");
        sb.append(ev.getDownTime()).append(',');
        sb.append(ev.getEventTime()).append(',');
        sb.append(ev.getAction()).append(',');
        sb.append(ev.getKeyCode()).append(',');
        sb.append(ev.getRepeatCount()).append(',');
        sb.append(ev.getMetaState()).append(',');
        sb.append(ev.getDeviceId()).append(',');
        sb.append(ev.getScanCode());
        Log.d(TAG, sb.toString());
    }

    int enqueuePendingEvent(Object event, boolean sendDone) {
        int seq = mPendingEventSeq+1;
        if (seq < 0) seq = 0;
        mPendingEventSeq = seq;
        mPendingEvents.put(seq, event);
        return sendDone ? seq : -seq;
    }

    Object retrievePendingEvent(int seq) {
        if (seq < 0) seq = -seq;
        Object event = mPendingEvents.get(seq);
        if (event != null) {
            mPendingEvents.remove(seq);
        }
        return event;
    }

    private void deliverKeyEvent(KeyEvent event, boolean sendDone) {
        // If there is no view, then the event will not be handled.
        if (mView == null || !mAdded) {
            finishKeyEvent(event, sendDone, false);
            return;
        }

        if (LOCAL_LOGV) Log.v(TAG, "Dispatching key " + event + " to " + mView);

        // Perform predispatching before the IME.
        if (mView.dispatchKeyEventPreIme(event)) {
            finishKeyEvent(event, sendDone, true);
            return;
        }

        // Dispatch to the IME before propagating down the view hierarchy.
        // The IME will eventually call back into handleFinishedEvent.
        if (mLastWasImTarget) {
            InputMethodManager imm = InputMethodManager.peekInstance();
            if (imm != null) {
                int seq = enqueuePendingEvent(event, sendDone);
                if (DEBUG_IMF) Log.v(TAG, "Sending key event to IME: seq="
                        + seq + " event=" + event);
                imm.dispatchKeyEvent(mView.getContext(), seq, event, mInputMethodCallback);
                return;
            }
        }

        // Not dispatching to IME, continue with post IME actions.
        deliverKeyEventPostIme(event, sendDone);
    }

    private void handleFinishedEvent(int seq, boolean handled) {
        final KeyEvent event = (KeyEvent)retrievePendingEvent(seq);
        if (DEBUG_IMF) Log.v(TAG, "IME finished event: seq=" + seq
                + " handled=" + handled + " event=" + event);
        if (event != null) {
            final boolean sendDone = seq >= 0;
            if (handled) {
                finishKeyEvent(event, sendDone, true);
            } else {
                deliverKeyEventPostIme(event, sendDone);
            }
        }
    }

    private void deliverKeyEventPostIme(KeyEvent event, boolean sendDone) {
        // If the view went away, then the event will not be handled.
        if (mView == null || !mAdded) {
            finishKeyEvent(event, sendDone, false);
            return;
        }

        // If the key's purpose is to exit touch mode then we consume it and consider it handled.
        if (checkForLeavingTouchModeAndConsume(event)) {
            finishKeyEvent(event, sendDone, true);
            return;
        }

        if (Config.LOGV) {
            captureKeyLog("captureDispatchKeyEvent", event);
        }

        // Make sure the fallback event policy sees all keys that will be delivered to the
        // view hierarchy.
        mFallbackEventHandler.preDispatchKeyEvent(event);

        // Deliver the key to the view hierarchy.
        if (mView.dispatchKeyEvent(event)) {
            finishKeyEvent(event, sendDone, true);
            return;
        }

        // If the Control modifier is held, try to interpret the key as a shortcut.
        if (event.getAction() == KeyEvent.ACTION_UP
                && event.isCtrlPressed()
                && !KeyEvent.isModifierKey(event.getKeyCode())) {
            if (mView.dispatchKeyShortcutEvent(event)) {
                finishKeyEvent(event, sendDone, true);
                return;
            }
        }

        // Apply the fallback event policy.
        if (mFallbackEventHandler.dispatchKeyEvent(event)) {
            finishKeyEvent(event, sendDone, true);
            return;
        }

        // Handle automatic focus changes.
        if (event.getAction() == KeyEvent.ACTION_DOWN) {
            int direction = 0;
            switch (event.getKeyCode()) {
            case KeyEvent.KEYCODE_DPAD_LEFT:
                if (event.hasNoModifiers()) {
                    direction = View.FOCUS_LEFT;
                }
                break;
            case KeyEvent.KEYCODE_DPAD_RIGHT:
                if (event.hasNoModifiers()) {
                    direction = View.FOCUS_RIGHT;
                }
                break;
            case KeyEvent.KEYCODE_DPAD_UP:
                if (event.hasNoModifiers()) {
                    direction = View.FOCUS_UP;
                }
                break;
            case KeyEvent.KEYCODE_DPAD_DOWN:
                if (event.hasNoModifiers()) {
                    direction = View.FOCUS_DOWN;
                }
                break;
            case KeyEvent.KEYCODE_TAB:
                if (event.hasNoModifiers()) {
                    direction = View.FOCUS_FORWARD;
                } else if (event.hasModifiers(KeyEvent.META_SHIFT_ON)) {
                    direction = View.FOCUS_BACKWARD;
                }
                break;
            }

            if (direction != 0) {
                View focused = mView != null ? mView.findFocus() : null;
                if (focused != null) {
                    View v = focused.focusSearch(direction);
                    if (v != null && v != focused) {
                        // do the math the get the interesting rect
                        // of previous focused into the coord system of
                        // newly focused view
                        focused.getFocusedRect(mTempRect);
                        if (mView instanceof ViewGroup) {
                            ((ViewGroup) mView).offsetDescendantRectToMyCoords(
                                    focused, mTempRect);
                            ((ViewGroup) mView).offsetRectIntoDescendantCoords(
                                    v, mTempRect);
                        }
                        if (v.requestFocus(direction, mTempRect)) {
                            playSoundEffect(
                                    SoundEffectConstants.getContantForFocusDirection(direction));
                            finishKeyEvent(event, sendDone, true);
                            return;
                        }
                    }

                    // Give the focused view a last chance to handle the dpad key.
                    if (mView.dispatchUnhandledMove(focused, direction)) {
                        finishKeyEvent(event, sendDone, true);
                        return;
                    }
                }
            }
        }

        // Key was unhandled.
        finishKeyEvent(event, sendDone, false);
    }

    private void finishKeyEvent(KeyEvent event, boolean sendDone, boolean handled) {
        if (sendDone) {
            finishInputEvent(handled);
        }
    }

    /* drag/drop */
    void setLocalDragState(Object obj) {
        mLocalDragState = obj;
    }

    private void handleDragEvent(DragEvent event) {
        // From the root, only drag start/end/location are dispatched.  entered/exited
        // are determined and dispatched by the viewgroup hierarchy, who then report
        // that back here for ultimate reporting back to the framework.
        if (mView != null && mAdded) {
            final int what = event.mAction;

            if (what == DragEvent.ACTION_DRAG_EXITED) {
                // A direct EXITED event means that the window manager knows we've just crossed
                // a window boundary, so the current drag target within this one must have
                // just been exited.  Send it the usual notifications and then we're done
                // for now.
                mView.dispatchDragEvent(event);
            } else {
                // Cache the drag description when the operation starts, then fill it in
                // on subsequent calls as a convenience
                if (what == DragEvent.ACTION_DRAG_STARTED) {
                    mCurrentDragView = null;    // Start the current-recipient tracking
                    mDragDescription = event.mClipDescription;
                } else {
                    event.mClipDescription = mDragDescription;
                }

                // For events with a [screen] location, translate into window coordinates
                if ((what == DragEvent.ACTION_DRAG_LOCATION) || (what == DragEvent.ACTION_DROP)) {
                    mDragPoint.set(event.mX, event.mY);
                    if (mTranslator != null) {
                        mTranslator.translatePointInScreenToAppWindow(mDragPoint);
                    }

                    if (mCurScrollY != 0) {
                        mDragPoint.offset(0, mCurScrollY);
                    }

                    event.mX = mDragPoint.x;
                    event.mY = mDragPoint.y;
                }

                // Remember who the current drag target is pre-dispatch
                final View prevDragView = mCurrentDragView;

                // Now dispatch the drag/drop event
                boolean result = mView.dispatchDragEvent(event);

                // If we changed apparent drag target, tell the OS about it
                if (prevDragView != mCurrentDragView) {
                    try {
                        if (prevDragView != null) {
                            sWindowSession.dragRecipientExited(mWindow);
                        }
                        if (mCurrentDragView != null) {
                            sWindowSession.dragRecipientEntered(mWindow);
                        }
                    } catch (RemoteException e) {
                        Slog.e(TAG, "Unable to note drag target change");
                    }
                }

                // Report the drop result when we're done
                if (what == DragEvent.ACTION_DROP) {
                    mDragDescription = null;
                    try {
                        Log.i(TAG, "Reporting drop result: " + result);
                        sWindowSession.reportDropResult(mWindow, result);
                    } catch (RemoteException e) {
                        Log.e(TAG, "Unable to report drop result");
                    }
                }

                // When the drag operation ends, release any local state object
                // that may have been in use
                if (what == DragEvent.ACTION_DRAG_ENDED) {
                    setLocalDragState(null);
                }
            }
        }
        event.recycle();
    }

    public void handleDispatchSystemUiVisibilityChanged(int visibility) {
        if (mView == null) return;
        mView.dispatchSystemUiVisibilityChanged(visibility);
    }

    public void getLastTouchPoint(Point outLocation) {
        outLocation.x = (int) mLastTouchPoint.x;
        outLocation.y = (int) mLastTouchPoint.y;
    }

    public void setDragFocus(View newDragTarget) {
        if (mCurrentDragView != newDragTarget) {
            mCurrentDragView = newDragTarget;
        }
    }

    private AudioManager getAudioManager() {
        if (mView == null) {
            throw new IllegalStateException("getAudioManager called when there is no mView");
        }
        if (mAudioManager == null) {
            mAudioManager = (AudioManager) mView.getContext().getSystemService(Context.AUDIO_SERVICE);
        }
        return mAudioManager;
    }

    private int relayoutWindow(WindowManager.LayoutParams params, int viewVisibility,
            boolean insetsPending) throws RemoteException {

        float appScale = mAttachInfo.mApplicationScale;
        boolean restore = false;
        if (params != null && mTranslator != null) {
            restore = true;
            params.backup();
            mTranslator.translateWindowLayout(params);
        }
        if (params != null) {
            if (DBG) Log.d(TAG, "WindowLayout in layoutWindow:" + params);
        }
        mPendingConfiguration.seq = 0;
        //Log.d(TAG, ">>>>>> CALLING relayout");
        int relayoutResult = sWindowSession.relayout(
                mWindow, params,
                (int) (mView.getMeasuredWidth() * appScale + 0.5f),
                (int) (mView.getMeasuredHeight() * appScale + 0.5f),
                viewVisibility, insetsPending, mWinFrame,
                mPendingContentInsets, mPendingVisibleInsets,
                mPendingConfiguration, mSurface);
        //Log.d(TAG, "<<<<<< BACK FROM relayout");
        if (restore) {
            params.restore();
        }
        
        if (mTranslator != null) {
            mTranslator.translateRectInScreenToAppWinFrame(mWinFrame);
            mTranslator.translateRectInScreenToAppWindow(mPendingContentInsets);
            mTranslator.translateRectInScreenToAppWindow(mPendingVisibleInsets);
        }
        return relayoutResult;
    }

    /**
     * {@inheritDoc}
     */
    public void playSoundEffect(int effectId) {
        checkThread();

        try {
            final AudioManager audioManager = getAudioManager();

            switch (effectId) {
                case SoundEffectConstants.CLICK:
                    audioManager.playSoundEffect(AudioManager.FX_KEY_CLICK);
                    return;
                case SoundEffectConstants.NAVIGATION_DOWN:
                    audioManager.playSoundEffect(AudioManager.FX_FOCUS_NAVIGATION_DOWN);
                    return;
                case SoundEffectConstants.NAVIGATION_LEFT:
                    audioManager.playSoundEffect(AudioManager.FX_FOCUS_NAVIGATION_LEFT);
                    return;
                case SoundEffectConstants.NAVIGATION_RIGHT:
                    audioManager.playSoundEffect(AudioManager.FX_FOCUS_NAVIGATION_RIGHT);
                    return;
                case SoundEffectConstants.NAVIGATION_UP:
                    audioManager.playSoundEffect(AudioManager.FX_FOCUS_NAVIGATION_UP);
                    return;
                default:
                    throw new IllegalArgumentException("unknown effect id " + effectId +
                            " not defined in " + SoundEffectConstants.class.getCanonicalName());
            }
        } catch (IllegalStateException e) {
            // Exception thrown by getAudioManager() when mView is null
            Log.e(TAG, "FATAL EXCEPTION when attempting to play sound effect: " + e);
            e.printStackTrace();
        }
    }

    /**
     * {@inheritDoc}
     */
    public boolean performHapticFeedback(int effectId, boolean always) {
        try {
            return sWindowSession.performHapticFeedback(mWindow, effectId, always);
        } catch (RemoteException e) {
            return false;
        }
    }

    /**
     * {@inheritDoc}
     */
    public View focusSearch(View focused, int direction) {
        checkThread();
        if (!(mView instanceof ViewGroup)) {
            return null;
        }
        return FocusFinder.getInstance().findNextFocus((ViewGroup) mView, focused, direction);
    }

    public void debug() {
        mView.debug();
    }

    public void die(boolean immediate) {
        if (immediate) {
            doDie();
        } else {
            sendEmptyMessage(DIE);
        }
    }

    void doDie() {
        checkThread();
        if (LOCAL_LOGV) Log.v(TAG, "DIE in " + this + " of " + mSurface);
        synchronized (this) {
            if (mAdded && !mFirst) {
                destroyHardwareRenderer();

                int viewVisibility = mView.getVisibility();
                boolean viewVisibilityChanged = mViewVisibility != viewVisibility;
                if (mWindowAttributesChanged || viewVisibilityChanged) {
                    // If layout params have been changed, first give them
                    // to the window manager to make sure it has the correct
                    // animation info.
                    try {
                        if ((relayoutWindow(mWindowAttributes, viewVisibility, false)
                                & WindowManagerImpl.RELAYOUT_FIRST_TIME) != 0) {
                            sWindowSession.finishDrawing(mWindow);
                        }
                    } catch (RemoteException e) {
                    }
                }

                mSurface.release();
            }
            if (mAdded) {
                mAdded = false;
                dispatchDetachedFromWindow();
            }
        }
    }

    private void destroyHardwareRenderer() {
        if (mAttachInfo.mHardwareRenderer != null) {
            mAttachInfo.mHardwareRenderer.destroy(true);
            mAttachInfo.mHardwareRenderer = null;
            mAttachInfo.mHardwareAccelerated = false;
        }
    }

    public void dispatchFinishedEvent(int seq, boolean handled) {
        Message msg = obtainMessage(FINISHED_EVENT);
        msg.arg1 = seq;
        msg.arg2 = handled ? 1 : 0;
        sendMessage(msg);
    }

    public void dispatchResized(int w, int h, Rect coveredInsets,
            Rect visibleInsets, boolean reportDraw, Configuration newConfig) {
        if (DEBUG_LAYOUT) Log.v(TAG, "Resizing " + this + ": w=" + w
                + " h=" + h + " coveredInsets=" + coveredInsets.toShortString()
                + " visibleInsets=" + visibleInsets.toShortString()
                + " reportDraw=" + reportDraw);
        Message msg = obtainMessage(reportDraw ? RESIZED_REPORT :RESIZED);
        if (mTranslator != null) {
            mTranslator.translateRectInScreenToAppWindow(coveredInsets);
            mTranslator.translateRectInScreenToAppWindow(visibleInsets);
            w *= mTranslator.applicationInvertedScale;
            h *= mTranslator.applicationInvertedScale;
        }
        msg.arg1 = w;
        msg.arg2 = h;
        ResizedInfo ri = new ResizedInfo();
        ri.coveredInsets = new Rect(coveredInsets);
        ri.visibleInsets = new Rect(visibleInsets);
        ri.newConfig = newConfig;
        msg.obj = ri;
        sendMessage(msg);
    }
    
    private InputQueue.FinishedCallback mFinishedCallback;
    
    private final InputHandler mInputHandler = new InputHandler() {
        public void handleKey(KeyEvent event, InputQueue.FinishedCallback finishedCallback) {
            startInputEvent(finishedCallback);
            dispatchKey(event, true);
        }

        public void handleMotion(MotionEvent event, InputQueue.FinishedCallback finishedCallback) {
            startInputEvent(finishedCallback);
            dispatchMotion(event, true);
        }
    };

    public void dispatchKey(KeyEvent event) {
        dispatchKey(event, false);
    }

    private void dispatchKey(KeyEvent event, boolean sendDone) {
        //noinspection ConstantConditions
        if (false && event.getAction() == KeyEvent.ACTION_DOWN) {
            if (event.getKeyCode() == KeyEvent.KEYCODE_CAMERA) {
                if (DBG) Log.d("keydisp", "===================================================");
                if (DBG) Log.d("keydisp", "Focused view Hierarchy is:");

                debug();

                if (DBG) Log.d("keydisp", "===================================================");
            }
        }

        Message msg = obtainMessage(DISPATCH_KEY);
        msg.obj = event;
        msg.arg1 = sendDone ? 1 : 0;

        if (LOCAL_LOGV) Log.v(
            TAG, "sending key " + event + " to " + mView);

        sendMessageAtTime(msg, event.getEventTime());
    }
    
    public void dispatchMotion(MotionEvent event) {
        dispatchMotion(event, false);
    }

    private void dispatchMotion(MotionEvent event, boolean sendDone) {
        int source = event.getSource();
        if ((source & InputDevice.SOURCE_CLASS_POINTER) != 0) {
            dispatchPointer(event, sendDone);
        } else if ((source & InputDevice.SOURCE_CLASS_TRACKBALL) != 0) {
            dispatchTrackball(event, sendDone);
        } else {
            dispatchGenericMotion(event, sendDone);
        }
    }

    public void dispatchPointer(MotionEvent event) {
        dispatchPointer(event, false);
    }

    private void dispatchPointer(MotionEvent event, boolean sendDone) {
        Message msg = obtainMessage(DISPATCH_POINTER);
        msg.obj = event;
        msg.arg1 = sendDone ? 1 : 0;
        sendMessageAtTime(msg, event.getEventTime());
    }

    public void dispatchTrackball(MotionEvent event) {
        dispatchTrackball(event, false);
    }

    private void dispatchTrackball(MotionEvent event, boolean sendDone) {
        Message msg = obtainMessage(DISPATCH_TRACKBALL);
        msg.obj = event;
        msg.arg1 = sendDone ? 1 : 0;
        sendMessageAtTime(msg, event.getEventTime());
    }

    private void dispatchGenericMotion(MotionEvent event, boolean sendDone) {
        Message msg = obtainMessage(DISPATCH_GENERIC_MOTION);
        msg.obj = event;
        msg.arg1 = sendDone ? 1 : 0;
        sendMessageAtTime(msg, event.getEventTime());
    }

    public void dispatchAppVisibility(boolean visible) {
        Message msg = obtainMessage(DISPATCH_APP_VISIBILITY);
        msg.arg1 = visible ? 1 : 0;
        sendMessage(msg);
    }

    public void dispatchGetNewSurface() {
        Message msg = obtainMessage(DISPATCH_GET_NEW_SURFACE);
        sendMessage(msg);
    }

    public void windowFocusChanged(boolean hasFocus, boolean inTouchMode) {
        Message msg = Message.obtain();
        msg.what = WINDOW_FOCUS_CHANGED;
        msg.arg1 = hasFocus ? 1 : 0;
        msg.arg2 = inTouchMode ? 1 : 0;
        sendMessage(msg);
    }

    public void dispatchCloseSystemDialogs(String reason) {
        Message msg = Message.obtain();
        msg.what = CLOSE_SYSTEM_DIALOGS;
        msg.obj = reason;
        sendMessage(msg);
    }

    public void dispatchDragEvent(DragEvent event) {
        final int what;
        if (event.getAction() == DragEvent.ACTION_DRAG_LOCATION) {
            what = DISPATCH_DRAG_LOCATION_EVENT;
            removeMessages(what);
        } else {
            what = DISPATCH_DRAG_EVENT;
        }
        Message msg = obtainMessage(what, event);
        sendMessage(msg);
    }

    public void dispatchSystemUiVisibilityChanged(int visibility) {
        sendMessage(obtainMessage(DISPATCH_SYSTEM_UI_VISIBILITY, visibility, 0));
    }

    /**
     * The window is getting focus so if there is anything focused/selected
     * send an {@link AccessibilityEvent} to announce that.
     */
    private void sendAccessibilityEvents() {
        if (!AccessibilityManager.getInstance(mView.getContext()).isEnabled()) {
            return;
        }
        mView.sendAccessibilityEvent(AccessibilityEvent.TYPE_WINDOW_STATE_CHANGED);
        View focusedView = mView.findFocus();
        if (focusedView != null && focusedView != mView) {
            focusedView.sendAccessibilityEvent(AccessibilityEvent.TYPE_VIEW_FOCUSED);
        }
    }

    public boolean showContextMenuForChild(View originalView) {
        return false;
    }

    public ActionMode startActionModeForChild(View originalView, ActionMode.Callback callback) {
        return null;
    }

    public void createContextMenu(ContextMenu menu) {
    }

    public void childDrawableStateChanged(View child) {
    }

    void checkThread() {
        if (mThread != Thread.currentThread()) {
            throw new CalledFromWrongThreadException(
                    "Only the original thread that created a view hierarchy can touch its views.");
        }
    }

    public void requestDisallowInterceptTouchEvent(boolean disallowIntercept) {
        // ViewRoot never intercepts touch event, so this can be a no-op
    }

    public boolean requestChildRectangleOnScreen(View child, Rect rectangle,
            boolean immediate) {
        return scrollToRectOrFocus(rectangle, immediate);
    }

    class TakenSurfaceHolder extends BaseSurfaceHolder {
        @Override
        public boolean onAllowLockCanvas() {
            return mDrawingAllowed;
        }

        @Override
        public void onRelayoutContainer() {
            // Not currently interesting -- from changing between fixed and layout size.
        }

        public void setFormat(int format) {
            ((RootViewSurfaceTaker)mView).setSurfaceFormat(format);
        }

        public void setType(int type) {
            ((RootViewSurfaceTaker)mView).setSurfaceType(type);
        }
        
        @Override
        public void onUpdateSurface() {
            // We take care of format and type changes on our own.
            throw new IllegalStateException("Shouldn't be here");
        }

        public boolean isCreating() {
            return mIsCreating;
        }

        @Override
        public void setFixedSize(int width, int height) {
            throw new UnsupportedOperationException(
                    "Currently only support sizing from layout");
        }
        
        public void setKeepScreenOn(boolean screenOn) {
            ((RootViewSurfaceTaker)mView).setSurfaceKeepScreenOn(screenOn);
        }
    }
    
    static class InputMethodCallback extends IInputMethodCallback.Stub {
        private WeakReference<ViewRoot> mViewRoot;

        public InputMethodCallback(ViewRoot viewRoot) {
            mViewRoot = new WeakReference<ViewRoot>(viewRoot);
        }

        public void finishedEvent(int seq, boolean handled) {
            final ViewRoot viewRoot = mViewRoot.get();
            if (viewRoot != null) {
                viewRoot.dispatchFinishedEvent(seq, handled);
            }
        }

        public void sessionCreated(IInputMethodSession session) throws RemoteException {
            // Stub -- not for use in the client.
        }
    }

    static class W extends IWindow.Stub {
        private final WeakReference<ViewRoot> mViewRoot;

        W(ViewRoot viewRoot) {
            mViewRoot = new WeakReference<ViewRoot>(viewRoot);
        }

        public void resized(int w, int h, Rect coveredInsets, Rect visibleInsets,
                boolean reportDraw, Configuration newConfig) {
            final ViewRoot viewRoot = mViewRoot.get();
            if (viewRoot != null) {
                viewRoot.dispatchResized(w, h, coveredInsets, visibleInsets, reportDraw, newConfig);
            }
        }

        public void dispatchAppVisibility(boolean visible) {
            final ViewRoot viewRoot = mViewRoot.get();
            if (viewRoot != null) {
                viewRoot.dispatchAppVisibility(visible);
            }
        }

        public void dispatchGetNewSurface() {
            final ViewRoot viewRoot = mViewRoot.get();
            if (viewRoot != null) {
                viewRoot.dispatchGetNewSurface();
            }
        }

        public void windowFocusChanged(boolean hasFocus, boolean inTouchMode) {
            final ViewRoot viewRoot = mViewRoot.get();
            if (viewRoot != null) {
                viewRoot.windowFocusChanged(hasFocus, inTouchMode);
            }
        }

        private static int checkCallingPermission(String permission) {
            if (!Process.supportsProcesses()) {
                return PackageManager.PERMISSION_GRANTED;
            }

            try {
                return ActivityManagerNative.getDefault().checkPermission(
                        permission, Binder.getCallingPid(), Binder.getCallingUid());
            } catch (RemoteException e) {
                return PackageManager.PERMISSION_DENIED;
            }
        }

        public void executeCommand(String command, String parameters, ParcelFileDescriptor out) {
            final ViewRoot viewRoot = mViewRoot.get();
            if (viewRoot != null) {
                final View view = viewRoot.mView;
                if (view != null) {
                    if (checkCallingPermission(Manifest.permission.DUMP) !=
                            PackageManager.PERMISSION_GRANTED) {
                        throw new SecurityException("Insufficient permissions to invoke"
                                + " executeCommand() from pid=" + Binder.getCallingPid()
                                + ", uid=" + Binder.getCallingUid());
                    }

                    OutputStream clientStream = null;
                    try {
                        clientStream = new ParcelFileDescriptor.AutoCloseOutputStream(out);
                        ViewDebug.dispatchCommand(view, command, parameters, clientStream);
                    } catch (IOException e) {
                        e.printStackTrace();
                    } finally {
                        if (clientStream != null) {
                            try {
                                clientStream.close();
                            } catch (IOException e) {
                                e.printStackTrace();
                            }
                        }
                    }
                }
            }
        }
        
        public void closeSystemDialogs(String reason) {
            final ViewRoot viewRoot = mViewRoot.get();
            if (viewRoot != null) {
                viewRoot.dispatchCloseSystemDialogs(reason);
            }
        }
        
        public void dispatchWallpaperOffsets(float x, float y, float xStep, float yStep,
                boolean sync) {
            if (sync) {
                try {
                    sWindowSession.wallpaperOffsetsComplete(asBinder());
                } catch (RemoteException e) {
                }
            }
        }
        
        public void dispatchWallpaperCommand(String action, int x, int y,
                int z, Bundle extras, boolean sync) {
            if (sync) {
                try {
                    sWindowSession.wallpaperCommandComplete(asBinder(), null);
                } catch (RemoteException e) {
                }
            }
        }

        /* Drag/drop */
        public void dispatchDragEvent(DragEvent event) {
            final ViewRoot viewRoot = mViewRoot.get();
            if (viewRoot != null) {
                viewRoot.dispatchDragEvent(event);
            }
        }

        @Override
        public void dispatchSystemUiVisibilityChanged(int visibility) {
            final ViewRoot viewRoot = mViewRoot.get();
            if (viewRoot != null) {
                viewRoot.dispatchSystemUiVisibilityChanged(visibility);
            }
        }
    }

    /**
     * Maintains state information for a single trackball axis, generating
     * discrete (DPAD) movements based on raw trackball motion.
     */
    static final class TrackballAxis {
        /**
         * The maximum amount of acceleration we will apply.
         */
        static final float MAX_ACCELERATION = 20;

        /**
         * The maximum amount of time (in milliseconds) between events in order
         * for us to consider the user to be doing fast trackball movements,
         * and thus apply an acceleration.
         */
        static final long FAST_MOVE_TIME = 150;

        /**
         * Scaling factor to the time (in milliseconds) between events to how
         * much to multiple/divide the current acceleration.  When movement
         * is < FAST_MOVE_TIME this multiplies the acceleration; when >
         * FAST_MOVE_TIME it divides it.
         */
        static final float ACCEL_MOVE_SCALING_FACTOR = (1.0f/40);

        float position;
        float absPosition;
        float acceleration = 1;
        long lastMoveTime = 0;
        int step;
        int dir;
        int nonAccelMovement;

        void reset(int _step) {
            position = 0;
            acceleration = 1;
            lastMoveTime = 0;
            step = _step;
            dir = 0;
        }

        /**
         * Add trackball movement into the state.  If the direction of movement
         * has been reversed, the state is reset before adding the
         * movement (so that you don't have to compensate for any previously
         * collected movement before see the result of the movement in the
         * new direction).
         *
         * @return Returns the absolute value of the amount of movement
         * collected so far.
         */
        float collect(float off, long time, String axis) {
            long normTime;
            if (off > 0) {
                normTime = (long)(off * FAST_MOVE_TIME);
                if (dir < 0) {
                    if (DEBUG_TRACKBALL) Log.v(TAG, axis + " reversed to positive!");
                    position = 0;
                    step = 0;
                    acceleration = 1;
                    lastMoveTime = 0;
                }
                dir = 1;
            } else if (off < 0) {
                normTime = (long)((-off) * FAST_MOVE_TIME);
                if (dir > 0) {
                    if (DEBUG_TRACKBALL) Log.v(TAG, axis + " reversed to negative!");
                    position = 0;
                    step = 0;
                    acceleration = 1;
                    lastMoveTime = 0;
                }
                dir = -1;
            } else {
                normTime = 0;
            }

            // The number of milliseconds between each movement that is
            // considered "normal" and will not result in any acceleration
            // or deceleration, scaled by the offset we have here.
            if (normTime > 0) {
                long delta = time - lastMoveTime;
                lastMoveTime = time;
                float acc = acceleration;
                if (delta < normTime) {
                    // The user is scrolling rapidly, so increase acceleration.
                    float scale = (normTime-delta) * ACCEL_MOVE_SCALING_FACTOR;
                    if (scale > 1) acc *= scale;
                    if (DEBUG_TRACKBALL) Log.v(TAG, axis + " accelerate: off="
                            + off + " normTime=" + normTime + " delta=" + delta
                            + " scale=" + scale + " acc=" + acc);
                    acceleration = acc < MAX_ACCELERATION ? acc : MAX_ACCELERATION;
                } else {
                    // The user is scrolling slowly, so decrease acceleration.
                    float scale = (delta-normTime) * ACCEL_MOVE_SCALING_FACTOR;
                    if (scale > 1) acc /= scale;
                    if (DEBUG_TRACKBALL) Log.v(TAG, axis + " deccelerate: off="
                            + off + " normTime=" + normTime + " delta=" + delta
                            + " scale=" + scale + " acc=" + acc);
                    acceleration = acc > 1 ? acc : 1;
                }
            }
            position += off;
            return (absPosition = Math.abs(position));
        }

        /**
         * Generate the number of discrete movement events appropriate for
         * the currently collected trackball movement.
         *
         * @param precision The minimum movement required to generate the
         * first discrete movement.
         *
         * @return Returns the number of discrete movements, either positive
         * or negative, or 0 if there is not enough trackball movement yet
         * for a discrete movement.
         */
        int generate(float precision) {
            int movement = 0;
            nonAccelMovement = 0;
            do {
                final int dir = position >= 0 ? 1 : -1;
                switch (step) {
                    // If we are going to execute the first step, then we want
                    // to do this as soon as possible instead of waiting for
                    // a full movement, in order to make things look responsive.
                    case 0:
                        if (absPosition < precision) {
                            return movement;
                        }
                        movement += dir;
                        nonAccelMovement += dir;
                        step = 1;
                        break;
                    // If we have generated the first movement, then we need
                    // to wait for the second complete trackball motion before
                    // generating the second discrete movement.
                    case 1:
                        if (absPosition < 2) {
                            return movement;
                        }
                        movement += dir;
                        nonAccelMovement += dir;
                        position += dir > 0 ? -2 : 2;
                        absPosition = Math.abs(position);
                        step = 2;
                        break;
                    // After the first two, we generate discrete movements
                    // consistently with the trackball, applying an acceleration
                    // if the trackball is moving quickly.  This is a simple
                    // acceleration on top of what we already compute based
                    // on how quickly the wheel is being turned, to apply
                    // a longer increasing acceleration to continuous movement
                    // in one direction.
                    default:
                        if (absPosition < 1) {
                            return movement;
                        }
                        movement += dir;
                        position += dir >= 0 ? -1 : 1;
                        absPosition = Math.abs(position);
                        float acc = acceleration;
                        acc *= 1.1f;
                        acceleration = acc < MAX_ACCELERATION ? acc : acceleration;
                        break;
                }
            } while (true);
        }
    }

    public static final class CalledFromWrongThreadException extends AndroidRuntimeException {
        public CalledFromWrongThreadException(String msg) {
            super(msg);
        }
    }

    private SurfaceHolder mHolder = new SurfaceHolder() {
        // we only need a SurfaceHolder for opengl. it would be nice
        // to implement everything else though, especially the callback
        // support (opengl doesn't make use of it right now, but eventually
        // will).
        public Surface getSurface() {
            return mSurface;
        }

        public boolean isCreating() {
            return false;
        }

        public void addCallback(Callback callback) {
        }

        public void removeCallback(Callback callback) {
        }

        public void setFixedSize(int width, int height) {
        }

        public void setSizeFromLayout() {
        }

        public void setFormat(int format) {
        }

        public void setType(int type) {
        }

        public void setKeepScreenOn(boolean screenOn) {
        }

        public Canvas lockCanvas() {
            return null;
        }

        public Canvas lockCanvas(Rect dirty) {
            return null;
        }

        public void unlockCanvasAndPost(Canvas canvas) {
        }
        public Rect getSurfaceFrame() {
            return null;
        }
    };

    static RunQueue getRunQueue() {
        RunQueue rq = sRunQueues.get();
        if (rq != null) {
            return rq;
        }
        rq = new RunQueue();
        sRunQueues.set(rq);
        return rq;
    }

    /**
     * @hide
     */
    static final class RunQueue {
        private final ArrayList<HandlerAction> mActions = new ArrayList<HandlerAction>();

        void post(Runnable action) {
            postDelayed(action, 0);
        }

        void postDelayed(Runnable action, long delayMillis) {
            HandlerAction handlerAction = new HandlerAction();
            handlerAction.action = action;
            handlerAction.delay = delayMillis;

            synchronized (mActions) {
                mActions.add(handlerAction);
            }
        }

        void removeCallbacks(Runnable action) {
            final HandlerAction handlerAction = new HandlerAction();
            handlerAction.action = action;

            synchronized (mActions) {
                final ArrayList<HandlerAction> actions = mActions;

                while (actions.remove(handlerAction)) {
                    // Keep going
                }
            }
        }

        void executeActions(Handler handler) {
            synchronized (mActions) {
                final ArrayList<HandlerAction> actions = mActions;
                final int count = actions.size();

                for (int i = 0; i < count; i++) {
                    final HandlerAction handlerAction = actions.get(i);
                    handler.postDelayed(handlerAction.action, handlerAction.delay);
                }

                actions.clear();
            }
        }

        private static class HandlerAction {
            Runnable action;
            long delay;

            @Override
            public boolean equals(Object o) {
                if (this == o) return true;
                if (o == null || getClass() != o.getClass()) return false;

                HandlerAction that = (HandlerAction) o;
                return !(action != null ? !action.equals(that.action) : that.action != null);

            }

            @Override
            public int hashCode() {
                int result = action != null ? action.hashCode() : 0;
                result = 31 * result + (int) (delay ^ (delay >>> 32));
                return result;
            }
        }
    }

    private static native void nativeShowFPS(Canvas canvas, int durationMillis);
}<|MERGE_RESOLUTION|>--- conflicted
+++ resolved
@@ -1906,11 +1906,8 @@
     public final static int CLOSE_SYSTEM_DIALOGS = 1014;
     public final static int DISPATCH_DRAG_EVENT = 1015;
     public final static int DISPATCH_DRAG_LOCATION_EVENT = 1016;
-<<<<<<< HEAD
-    public final static int DISPATCH_GENERIC_MOTION = 1017;
-=======
     public final static int DISPATCH_SYSTEM_UI_VISIBILITY = 1017;
->>>>>>> faf083ef
+    public final static int DISPATCH_GENERIC_MOTION = 1018;
 
     @Override
     public void handleMessage(Message msg) {
