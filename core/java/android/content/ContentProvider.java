/*
 * Copyright (C) 2006 The Android Open Source Project
 *
 * Licensed under the Apache License, Version 2.0 (the "License");
 * you may not use this file except in compliance with the License.
 * You may obtain a copy of the License at
 *
 *      http://www.apache.org/licenses/LICENSE-2.0
 *
 * Unless required by applicable law or agreed to in writing, software
 * distributed under the License is distributed on an "AS IS" BASIS,
 * WITHOUT WARRANTIES OR CONDITIONS OF ANY KIND, either express or implied.
 * See the License for the specific language governing permissions and
 * limitations under the License.
 */

package android.content;

import static android.content.pm.PackageManager.GET_PROVIDERS;
import static android.content.pm.PackageManager.PERMISSION_GRANTED;

import android.app.AppOpsManager;
import android.content.pm.PackageManager;
import android.content.pm.PathPermission;
import android.content.pm.ProviderInfo;
import android.content.res.AssetFileDescriptor;
import android.content.res.Configuration;
import android.database.Cursor;
import android.database.SQLException;
import android.net.Uri;
import android.os.AsyncTask;
import android.os.Binder;
import android.os.Bundle;
import android.os.CancellationSignal;
import android.os.ICancellationSignal;
import android.os.OperationCanceledException;
import android.os.ParcelFileDescriptor;
import android.os.Process;
import android.os.RemoteException;
import android.os.UserHandle;
import android.util.Log;

import java.io.File;
import java.io.FileDescriptor;
import java.io.FileNotFoundException;
import java.io.IOException;
import java.io.PrintWriter;
import java.util.ArrayList;

/**
 * Content providers are one of the primary building blocks of Android applications, providing
 * content to applications. They encapsulate data and provide it to applications through the single
 * {@link ContentResolver} interface. A content provider is only required if you need to share
 * data between multiple applications. For example, the contacts data is used by multiple
 * applications and must be stored in a content provider. If you don't need to share data amongst
 * multiple applications you can use a database directly via
 * {@link android.database.sqlite.SQLiteDatabase}.
 *
 * <p>When a request is made via
 * a {@link ContentResolver} the system inspects the authority of the given URI and passes the
 * request to the content provider registered with the authority. The content provider can interpret
 * the rest of the URI however it wants. The {@link UriMatcher} class is helpful for parsing
 * URIs.</p>
 *
 * <p>The primary methods that need to be implemented are:
 * <ul>
 *   <li>{@link #onCreate} which is called to initialize the provider</li>
 *   <li>{@link #query} which returns data to the caller</li>
 *   <li>{@link #insert} which inserts new data into the content provider</li>
 *   <li>{@link #update} which updates existing data in the content provider</li>
 *   <li>{@link #delete} which deletes data from the content provider</li>
 *   <li>{@link #getType} which returns the MIME type of data in the content provider</li>
 * </ul></p>
 *
 * <p class="caution">Data access methods (such as {@link #insert} and
 * {@link #update}) may be called from many threads at once, and must be thread-safe.
 * Other methods (such as {@link #onCreate}) are only called from the application
 * main thread, and must avoid performing lengthy operations.  See the method
 * descriptions for their expected thread behavior.</p>
 *
 * <p>Requests to {@link ContentResolver} are automatically forwarded to the appropriate
 * ContentProvider instance, so subclasses don't have to worry about the details of
 * cross-process calls.</p>
 *
 * <div class="special reference">
 * <h3>Developer Guides</h3>
 * <p>For more information about using content providers, read the
 * <a href="{@docRoot}guide/topics/providers/content-providers.html">Content Providers</a>
 * developer guide.</p>
 */
public abstract class ContentProvider implements ComponentCallbacks2 {
    private static final String TAG = "ContentProvider";

    /*
     * Note: if you add methods to ContentProvider, you must add similar methods to
     *       MockContentProvider.
     */

    private Context mContext = null;
    private int mMyUid;
    private String mReadPermission;
    private String mWritePermission;
    private PathPermission[] mPathPermissions;
    private boolean mExported;
    private boolean mNoPerms;

    private Transport mTransport = new Transport();

    /**
     * Construct a ContentProvider instance.  Content providers must be
     * <a href="{@docRoot}guide/topics/manifest/provider-element.html">declared
     * in the manifest</a>, accessed with {@link ContentResolver}, and created
     * automatically by the system, so applications usually do not create
     * ContentProvider instances directly.
     *
     * <p>At construction time, the object is uninitialized, and most fields and
     * methods are unavailable.  Subclasses should initialize themselves in
     * {@link #onCreate}, not the constructor.
     *
     * <p>Content providers are created on the application main thread at
     * application launch time.  The constructor must not perform lengthy
     * operations, or application startup will be delayed.
     */
    public ContentProvider() {
    }

    /**
     * Constructor just for mocking.
     *
     * @param context A Context object which should be some mock instance (like the
     * instance of {@link android.test.mock.MockContext}).
     * @param readPermission The read permision you want this instance should have in the
     * test, which is available via {@link #getReadPermission()}.
     * @param writePermission The write permission you want this instance should have
     * in the test, which is available via {@link #getWritePermission()}.
     * @param pathPermissions The PathPermissions you want this instance should have
     * in the test, which is available via {@link #getPathPermissions()}.
     * @hide
     */
    public ContentProvider(
            Context context,
            String readPermission,
            String writePermission,
            PathPermission[] pathPermissions) {
        mContext = context;
        mReadPermission = readPermission;
        mWritePermission = writePermission;
        mPathPermissions = pathPermissions;
    }

    /**
     * Given an IContentProvider, try to coerce it back to the real
     * ContentProvider object if it is running in the local process.  This can
     * be used if you know you are running in the same process as a provider,
     * and want to get direct access to its implementation details.  Most
     * clients should not nor have a reason to use it.
     *
     * @param abstractInterface The ContentProvider interface that is to be
     *              coerced.
     * @return If the IContentProvider is non-{@code null} and local, returns its actual
     * ContentProvider instance.  Otherwise returns {@code null}.
     * @hide
     */
    public static ContentProvider coerceToLocalContentProvider(
            IContentProvider abstractInterface) {
        if (abstractInterface instanceof Transport) {
            return ((Transport)abstractInterface).getContentProvider();
        }
        return null;
    }

    /**
     * Binder object that deals with remoting.
     *
     * @hide
     */
    class Transport extends ContentProviderNative {
        AppOpsManager mAppOpsManager = null;
        int mReadOp = AppOpsManager.OP_NONE;
        int mWriteOp = AppOpsManager.OP_NONE;

        ContentProvider getContentProvider() {
            return ContentProvider.this;
        }

        @Override
        public String getProviderName() {
            return getContentProvider().getClass().getName();
        }

        @Override
        public Cursor query(String callingPkg, Uri uri, String[] projection,
                String selection, String[] selectionArgs, String sortOrder,
                ICancellationSignal cancellationSignal) {
            if (enforceReadPermission(callingPkg, uri) != AppOpsManager.MODE_ALLOWED) {
                return rejectQuery(uri, projection, selection, selectionArgs, sortOrder,
                        CancellationSignal.fromTransport(cancellationSignal));
            }
            return ContentProvider.this.query(uri, projection, selection, selectionArgs, sortOrder,
                    CancellationSignal.fromTransport(cancellationSignal));
        }

        @Override
        public String getType(Uri uri) {
            return ContentProvider.this.getType(uri);
        }

        @Override
        public Uri insert(String callingPkg, Uri uri, ContentValues initialValues) {
            if (enforceWritePermission(callingPkg, uri) != AppOpsManager.MODE_ALLOWED) {
                return rejectInsert(uri, initialValues);
            }
            return ContentProvider.this.insert(uri, initialValues);
        }

        @Override
        public int bulkInsert(String callingPkg, Uri uri, ContentValues[] initialValues) {
            if (enforceWritePermission(callingPkg, uri) != AppOpsManager.MODE_ALLOWED) {
                return 0;
            }
            return ContentProvider.this.bulkInsert(uri, initialValues);
        }

        @Override
        public ContentProviderResult[] applyBatch(String callingPkg,
                ArrayList<ContentProviderOperation> operations)
                throws OperationApplicationException {
            for (ContentProviderOperation operation : operations) {
                if (operation.isReadOperation()) {
                    if (enforceReadPermission(callingPkg, operation.getUri())
                            != AppOpsManager.MODE_ALLOWED) {
                        throw new OperationApplicationException("App op not allowed", 0);
                    }
                }

                if (operation.isWriteOperation()) {
                    if (enforceWritePermission(callingPkg, operation.getUri())
                            != AppOpsManager.MODE_ALLOWED) {
                        throw new OperationApplicationException("App op not allowed", 0);
                    }
                }
            }
            return ContentProvider.this.applyBatch(operations);
        }

        @Override
        public int delete(String callingPkg, Uri uri, String selection, String[] selectionArgs) {
            if (enforceWritePermission(callingPkg, uri) != AppOpsManager.MODE_ALLOWED) {
                return 0;
            }
            return ContentProvider.this.delete(uri, selection, selectionArgs);
        }

        @Override
        public int update(String callingPkg, Uri uri, ContentValues values, String selection,
                String[] selectionArgs) {
            if (enforceWritePermission(callingPkg, uri) != AppOpsManager.MODE_ALLOWED) {
                return 0;
            }
            return ContentProvider.this.update(uri, values, selection, selectionArgs);
        }

        @Override
        public ParcelFileDescriptor openFile(String callingPkg, Uri uri, String mode)
                throws FileNotFoundException {
<<<<<<< HEAD
            if (mode != null && mode.indexOf('w') != -1) enforceWritePermission(uri);
            else enforceReadPermission(uri);
=======
            enforceFilePermission(callingPkg, uri, mode);
>>>>>>> a34a64d2
            return ContentProvider.this.openFile(uri, mode);
        }

        @Override
        public AssetFileDescriptor openAssetFile(String callingPkg, Uri uri, String mode)
                throws FileNotFoundException {
<<<<<<< HEAD
            if (mode != null && mode.indexOf('w') != -1) enforceWritePermission(uri);
            else enforceReadPermission(uri);
=======
            enforceFilePermission(callingPkg, uri, mode);
>>>>>>> a34a64d2
            return ContentProvider.this.openAssetFile(uri, mode);
        }

        @Override
        public Bundle call(String callingPkg, String method, String arg, Bundle extras) {
            return ContentProvider.this.callFromPackage(callingPkg, method, arg, extras);
        }

        @Override
        public String[] getStreamTypes(Uri uri, String mimeTypeFilter) {
            return ContentProvider.this.getStreamTypes(uri, mimeTypeFilter);
        }

        @Override
        public AssetFileDescriptor openTypedAssetFile(String callingPkg, Uri uri, String mimeType,
                Bundle opts) throws FileNotFoundException {
            enforceFilePermission(callingPkg, uri, "r");
            return ContentProvider.this.openTypedAssetFile(uri, mimeType, opts);
        }

        @Override
        public ICancellationSignal createCancellationSignal() throws RemoteException {
            return CancellationSignal.createTransport();
        }

        private void enforceFilePermission(String callingPkg, Uri uri, String mode)
                throws FileNotFoundException, SecurityException {
            if (mode != null && mode.indexOf('w') != -1) {
                if (enforceWritePermission(callingPkg, uri) != AppOpsManager.MODE_ALLOWED) {
                    throw new FileNotFoundException("App op not allowed");
                }
            } else {
                if (enforceReadPermission(callingPkg, uri) != AppOpsManager.MODE_ALLOWED) {
                    throw new FileNotFoundException("App op not allowed");
                }
            }
        }

        private int enforceReadPermission(String callingPkg, Uri uri) throws SecurityException {
            enforceReadPermissionInner(uri);
            if (mReadOp != AppOpsManager.OP_NONE) {
                return mAppOpsManager.noteOp(mReadOp, Binder.getCallingUid(), callingPkg);
            }
            return AppOpsManager.MODE_ALLOWED;
        }

        private void enforceReadPermissionInner(Uri uri) throws SecurityException {
            final Context context = getContext();
            final int pid = Binder.getCallingPid();
            final int uid = Binder.getCallingUid();
            String missingPerm = null;

            if (UserHandle.isSameApp(uid, mMyUid)) {
                return;
            }

            if (mExported) {
                final String componentPerm = getReadPermission();
                if (componentPerm != null) {
                    if (context.checkPermission(componentPerm, pid, uid) == PERMISSION_GRANTED) {
                        return;
                    } else {
                        missingPerm = componentPerm;
                    }
                }

                // track if unprotected read is allowed; any denied
                // <path-permission> below removes this ability
                boolean allowDefaultRead = (componentPerm == null);

                final PathPermission[] pps = getPathPermissions();
                if (pps != null) {
                    final String path = uri.getPath();
                    for (PathPermission pp : pps) {
                        final String pathPerm = pp.getReadPermission();
                        if (pathPerm != null && pp.match(path)) {
                            if (context.checkPermission(pathPerm, pid, uid) == PERMISSION_GRANTED) {
                                return;
                            } else {
                                // any denied <path-permission> means we lose
                                // default <provider> access.
                                allowDefaultRead = false;
                                missingPerm = pathPerm;
                            }
                        }
                    }
                }

                // if we passed <path-permission> checks above, and no default
                // <provider> permission, then allow access.
                if (allowDefaultRead) return;
            }

            // last chance, check against any uri grants
            if (context.checkUriPermission(uri, pid, uid, Intent.FLAG_GRANT_READ_URI_PERMISSION)
                    == PERMISSION_GRANTED) {
                return;
            }

            final String failReason = mExported
                    ? " requires " + missingPerm + ", or grantUriPermission()"
                    : " requires the provider be exported, or grantUriPermission()";
            throw new SecurityException("Permission Denial: reading "
                    + ContentProvider.this.getClass().getName() + " uri " + uri + " from pid=" + pid
                    + ", uid=" + uid + failReason);
        }

        private int enforceWritePermission(String callingPkg, Uri uri) throws SecurityException {
            enforceWritePermissionInner(uri);
            if (mWriteOp != AppOpsManager.OP_NONE) {
                return mAppOpsManager.noteOp(mWriteOp, Binder.getCallingUid(), callingPkg);
            }
            return AppOpsManager.MODE_ALLOWED;
        }

        private void enforceWritePermissionInner(Uri uri) throws SecurityException {
            final Context context = getContext();
            final int pid = Binder.getCallingPid();
            final int uid = Binder.getCallingUid();
            String missingPerm = null;

            if (UserHandle.isSameApp(uid, mMyUid)) {
                return;
            }

            if (mExported) {
                final String componentPerm = getWritePermission();
                if (componentPerm != null) {
                    if (context.checkPermission(componentPerm, pid, uid) == PERMISSION_GRANTED) {
                        return;
                    } else {
                        missingPerm = componentPerm;
                    }
                }

                // track if unprotected write is allowed; any denied
                // <path-permission> below removes this ability
                boolean allowDefaultWrite = (componentPerm == null);

                final PathPermission[] pps = getPathPermissions();
                if (pps != null) {
                    final String path = uri.getPath();
                    for (PathPermission pp : pps) {
                        final String pathPerm = pp.getWritePermission();
                        if (pathPerm != null && pp.match(path)) {
                            if (context.checkPermission(pathPerm, pid, uid) == PERMISSION_GRANTED) {
                                return;
                            } else {
                                // any denied <path-permission> means we lose
                                // default <provider> access.
                                allowDefaultWrite = false;
                                missingPerm = pathPerm;
                            }
                        }
                    }
                }

                // if we passed <path-permission> checks above, and no default
                // <provider> permission, then allow access.
                if (allowDefaultWrite) return;
            }

            // last chance, check against any uri grants
            if (context.checkUriPermission(uri, pid, uid, Intent.FLAG_GRANT_WRITE_URI_PERMISSION)
                    == PERMISSION_GRANTED) {
                return;
            }

            final String failReason = mExported
                    ? " requires " + missingPerm + ", or grantUriPermission()"
                    : " requires the provider be exported, or grantUriPermission()";
            throw new SecurityException("Permission Denial: writing "
                    + ContentProvider.this.getClass().getName() + " uri " + uri + " from pid=" + pid
                    + ", uid=" + uid + failReason);
        }
    }

    /**
     * Retrieves the Context this provider is running in.  Only available once
     * {@link #onCreate} has been called -- this will return {@code null} in the
     * constructor.
     */
    public final Context getContext() {
        return mContext;
    }

    /**
     * Change the permission required to read data from the content
     * provider.  This is normally set for you from its manifest information
     * when the provider is first created.
     *
     * @param permission Name of the permission required for read-only access.
     */
    protected final void setReadPermission(String permission) {
        mReadPermission = permission;
    }

    /**
     * Return the name of the permission required for read-only access to
     * this content provider.  This method can be called from multiple
     * threads, as described in
     * <a href="{@docRoot}guide/topics/fundamentals/processes-and-threads.html#Threads">Processes
     * and Threads</a>.
     */
    public final String getReadPermission() {
        return mReadPermission;
    }

    /**
     * Change the permission required to read and write data in the content
     * provider.  This is normally set for you from its manifest information
     * when the provider is first created.
     *
     * @param permission Name of the permission required for read/write access.
     */
    protected final void setWritePermission(String permission) {
        mWritePermission = permission;
    }

    /**
     * Return the name of the permission required for read/write access to
     * this content provider.  This method can be called from multiple
     * threads, as described in
     * <a href="{@docRoot}guide/topics/fundamentals/processes-and-threads.html#Threads">Processes
     * and Threads</a>.
     */
    public final String getWritePermission() {
        return mWritePermission;
    }

    /**
     * Change the path-based permission required to read and/or write data in
     * the content provider.  This is normally set for you from its manifest
     * information when the provider is first created.
     *
     * @param permissions Array of path permission descriptions.
     */
    protected final void setPathPermissions(PathPermission[] permissions) {
        mPathPermissions = permissions;
    }

    /**
     * Return the path-based permissions required for read and/or write access to
     * this content provider.  This method can be called from multiple
     * threads, as described in
     * <a href="{@docRoot}guide/topics/fundamentals/processes-and-threads.html#Threads">Processes
     * and Threads</a>.
     */
    public final PathPermission[] getPathPermissions() {
        return mPathPermissions;
    }

    /** @hide */
    public final void setAppOps(int readOp, int writeOp) {
        if (!mNoPerms) {
            mTransport.mAppOpsManager = (AppOpsManager)mContext.getSystemService(
                    Context.APP_OPS_SERVICE);
            mTransport.mReadOp = readOp;
            mTransport.mWriteOp = writeOp;
        }
    }

    /** @hide */
    public AppOpsManager getAppOpsManager() {
        return mTransport.mAppOpsManager;
    }

    /**
     * Implement this to initialize your content provider on startup.
     * This method is called for all registered content providers on the
     * application main thread at application launch time.  It must not perform
     * lengthy operations, or application startup will be delayed.
     *
     * <p>You should defer nontrivial initialization (such as opening,
     * upgrading, and scanning databases) until the content provider is used
     * (via {@link #query}, {@link #insert}, etc).  Deferred initialization
     * keeps application startup fast, avoids unnecessary work if the provider
     * turns out not to be needed, and stops database errors (such as a full
     * disk) from halting application launch.
     *
     * <p>If you use SQLite, {@link android.database.sqlite.SQLiteOpenHelper}
     * is a helpful utility class that makes it easy to manage databases,
     * and will automatically defer opening until first use.  If you do use
     * SQLiteOpenHelper, make sure to avoid calling
     * {@link android.database.sqlite.SQLiteOpenHelper#getReadableDatabase} or
     * {@link android.database.sqlite.SQLiteOpenHelper#getWritableDatabase}
     * from this method.  (Instead, override
     * {@link android.database.sqlite.SQLiteOpenHelper#onOpen} to initialize the
     * database when it is first opened.)
     *
     * @return true if the provider was successfully loaded, false otherwise
     */
    public abstract boolean onCreate();

    /**
     * {@inheritDoc}
     * This method is always called on the application main thread, and must
     * not perform lengthy operations.
     *
     * <p>The default content provider implementation does nothing.
     * Override this method to take appropriate action.
     * (Content providers do not usually care about things like screen
     * orientation, but may want to know about locale changes.)
     */
    public void onConfigurationChanged(Configuration newConfig) {
    }

    /**
     * {@inheritDoc}
     * This method is always called on the application main thread, and must
     * not perform lengthy operations.
     *
     * <p>The default content provider implementation does nothing.
     * Subclasses may override this method to take appropriate action.
     */
    public void onLowMemory() {
    }

    public void onTrimMemory(int level) {
    }

    /**
     * @hide
     * Implementation when a caller has performed a query on the content
     * provider, but that call has been rejected for the operation given
     * to {@link #setAppOps(int, int)}.  The default implementation
     * rewrites the <var>selection</var> argument to include a condition
     * that is never true (so will always result in an empty cursor)
     * and calls through to {@link #query(android.net.Uri, String[], String, String[],
     * String, android.os.CancellationSignal)} with that.
     */
    public Cursor rejectQuery(Uri uri, String[] projection,
            String selection, String[] selectionArgs, String sortOrder,
            CancellationSignal cancellationSignal) {
        // The read is not allowed...  to fake it out, we replace the given
        // selection statement with a dummy one that will always be false.
        // This way we will get a cursor back that has the correct structure
        // but contains no rows.
        if (selection == null || selection.isEmpty()) {
            selection = "'A' = 'B'";
        } else {
            selection = "'A' = 'B' AND (" + selection + ")";
        }
        return query(uri, projection, selection, selectionArgs, sortOrder, cancellationSignal);
    }

    /**
     * Implement this to handle query requests from clients.
     * This method can be called from multiple threads, as described in
     * <a href="{@docRoot}guide/topics/fundamentals/processes-and-threads.html#Threads">Processes
     * and Threads</a>.
     * <p>
     * Example client call:<p>
     * <pre>// Request a specific record.
     * Cursor managedCursor = managedQuery(
                ContentUris.withAppendedId(Contacts.People.CONTENT_URI, 2),
                projection,    // Which columns to return.
                null,          // WHERE clause.
                null,          // WHERE clause value substitution
                People.NAME + " ASC");   // Sort order.</pre>
     * Example implementation:<p>
     * <pre>// SQLiteQueryBuilder is a helper class that creates the
        // proper SQL syntax for us.
        SQLiteQueryBuilder qBuilder = new SQLiteQueryBuilder();

        // Set the table we're querying.
        qBuilder.setTables(DATABASE_TABLE_NAME);

        // If the query ends in a specific record number, we're
        // being asked for a specific record, so set the
        // WHERE clause in our query.
        if((URI_MATCHER.match(uri)) == SPECIFIC_MESSAGE){
            qBuilder.appendWhere("_id=" + uri.getPathLeafId());
        }

        // Make the query.
        Cursor c = qBuilder.query(mDb,
                projection,
                selection,
                selectionArgs,
                groupBy,
                having,
                sortOrder);
        c.setNotificationUri(getContext().getContentResolver(), uri);
        return c;</pre>
     *
     * @param uri The URI to query. This will be the full URI sent by the client;
     *      if the client is requesting a specific record, the URI will end in a record number
     *      that the implementation should parse and add to a WHERE or HAVING clause, specifying
     *      that _id value.
     * @param projection The list of columns to put into the cursor. If
     *      {@code null} all columns are included.
     * @param selection A selection criteria to apply when filtering rows.
     *      If {@code null} then all rows are included.
     * @param selectionArgs You may include ?s in selection, which will be replaced by
     *      the values from selectionArgs, in order that they appear in the selection.
     *      The values will be bound as Strings.
     * @param sortOrder How the rows in the cursor should be sorted.
     *      If {@code null} then the provider is free to define the sort order.
     * @return a Cursor or {@code null}.
     */
    public abstract Cursor query(Uri uri, String[] projection,
            String selection, String[] selectionArgs, String sortOrder);

    /**
     * Implement this to handle query requests from clients with support for cancellation.
     * This method can be called from multiple threads, as described in
     * <a href="{@docRoot}guide/topics/fundamentals/processes-and-threads.html#Threads">Processes
     * and Threads</a>.
     * <p>
     * Example client call:<p>
     * <pre>// Request a specific record.
     * Cursor managedCursor = managedQuery(
                ContentUris.withAppendedId(Contacts.People.CONTENT_URI, 2),
                projection,    // Which columns to return.
                null,          // WHERE clause.
                null,          // WHERE clause value substitution
                People.NAME + " ASC");   // Sort order.</pre>
     * Example implementation:<p>
     * <pre>// SQLiteQueryBuilder is a helper class that creates the
        // proper SQL syntax for us.
        SQLiteQueryBuilder qBuilder = new SQLiteQueryBuilder();

        // Set the table we're querying.
        qBuilder.setTables(DATABASE_TABLE_NAME);

        // If the query ends in a specific record number, we're
        // being asked for a specific record, so set the
        // WHERE clause in our query.
        if((URI_MATCHER.match(uri)) == SPECIFIC_MESSAGE){
            qBuilder.appendWhere("_id=" + uri.getPathLeafId());
        }

        // Make the query.
        Cursor c = qBuilder.query(mDb,
                projection,
                selection,
                selectionArgs,
                groupBy,
                having,
                sortOrder);
        c.setNotificationUri(getContext().getContentResolver(), uri);
        return c;</pre>
     * <p>
     * If you implement this method then you must also implement the version of
     * {@link #query(Uri, String[], String, String[], String)} that does not take a cancellation
     * signal to ensure correct operation on older versions of the Android Framework in
     * which the cancellation signal overload was not available.
     *
     * @param uri The URI to query. This will be the full URI sent by the client;
     *      if the client is requesting a specific record, the URI will end in a record number
     *      that the implementation should parse and add to a WHERE or HAVING clause, specifying
     *      that _id value.
     * @param projection The list of columns to put into the cursor. If
     *      {@code null} all columns are included.
     * @param selection A selection criteria to apply when filtering rows.
     *      If {@code null} then all rows are included.
     * @param selectionArgs You may include ?s in selection, which will be replaced by
     *      the values from selectionArgs, in order that they appear in the selection.
     *      The values will be bound as Strings.
     * @param sortOrder How the rows in the cursor should be sorted.
     *      If {@code null} then the provider is free to define the sort order.
     * @param cancellationSignal A signal to cancel the operation in progress, or {@code null} if none.
     * If the operation is canceled, then {@link OperationCanceledException} will be thrown
     * when the query is executed.
     * @return a Cursor or {@code null}.
     */
    public Cursor query(Uri uri, String[] projection,
            String selection, String[] selectionArgs, String sortOrder,
            CancellationSignal cancellationSignal) {
        return query(uri, projection, selection, selectionArgs, sortOrder);
    }

    /**
     * Implement this to handle requests for the MIME type of the data at the
     * given URI.  The returned MIME type should start with
     * <code>vnd.android.cursor.item</code> for a single record,
     * or <code>vnd.android.cursor.dir/</code> for multiple items.
     * This method can be called from multiple threads, as described in
     * <a href="{@docRoot}guide/topics/fundamentals/processes-and-threads.html#Threads">Processes
     * and Threads</a>.
     *
     * <p>Note that there are no permissions needed for an application to
     * access this information; if your content provider requires read and/or
     * write permissions, or is not exported, all applications can still call
     * this method regardless of their access permissions.  This allows them
     * to retrieve the MIME type for a URI when dispatching intents.
     *
     * @param uri the URI to query.
     * @return a MIME type string, or {@code null} if there is no type.
     */
    public abstract String getType(Uri uri);

    /**
     * @hide
     * Implementation when a caller has performed an insert on the content
     * provider, but that call has been rejected for the operation given
     * to {@link #setAppOps(int, int)}.  The default implementation simply
     * returns a dummy URI that is the base URI with a 0 path element
     * appended.
     */
    public Uri rejectInsert(Uri uri, ContentValues values) {
        // If not allowed, we need to return some reasonable URI.  Maybe the
        // content provider should be responsible for this, but for now we
        // will just return the base URI with a dummy '0' tagged on to it.
        // You shouldn't be able to read if you can't write, anyway, so it
        // shouldn't matter much what is returned.
        return uri.buildUpon().appendPath("0").build();
    }

    /**
     * Implement this to handle requests to insert a new row.
     * As a courtesy, call {@link ContentResolver#notifyChange(android.net.Uri ,android.database.ContentObserver) notifyChange()}
     * after inserting.
     * This method can be called from multiple threads, as described in
     * <a href="{@docRoot}guide/topics/fundamentals/processes-and-threads.html#Threads">Processes
     * and Threads</a>.
     * @param uri The content:// URI of the insertion request. This must not be {@code null}.
     * @param values A set of column_name/value pairs to add to the database.
     *     This must not be {@code null}.
     * @return The URI for the newly inserted item.
     */
    public abstract Uri insert(Uri uri, ContentValues values);

    /**
     * Override this to handle requests to insert a set of new rows, or the
     * default implementation will iterate over the values and call
     * {@link #insert} on each of them.
     * As a courtesy, call {@link ContentResolver#notifyChange(android.net.Uri ,android.database.ContentObserver) notifyChange()}
     * after inserting.
     * This method can be called from multiple threads, as described in
     * <a href="{@docRoot}guide/topics/fundamentals/processes-and-threads.html#Threads">Processes
     * and Threads</a>.
     *
     * @param uri The content:// URI of the insertion request.
     * @param values An array of sets of column_name/value pairs to add to the database.
     *    This must not be {@code null}.
     * @return The number of values that were inserted.
     */
    public int bulkInsert(Uri uri, ContentValues[] values) {
        int numValues = values.length;
        for (int i = 0; i < numValues; i++) {
            insert(uri, values[i]);
        }
        return numValues;
    }

    /**
     * Implement this to handle requests to delete one or more rows.
     * The implementation should apply the selection clause when performing
     * deletion, allowing the operation to affect multiple rows in a directory.
     * As a courtesy, call {@link ContentResolver#notifyChange(android.net.Uri ,android.database.ContentObserver) notifyDelete()}
     * after deleting.
     * This method can be called from multiple threads, as described in
     * <a href="{@docRoot}guide/topics/fundamentals/processes-and-threads.html#Threads">Processes
     * and Threads</a>.
     *
     * <p>The implementation is responsible for parsing out a row ID at the end
     * of the URI, if a specific row is being deleted. That is, the client would
     * pass in <code>content://contacts/people/22</code> and the implementation is
     * responsible for parsing the record number (22) when creating a SQL statement.
     *
     * @param uri The full URI to query, including a row ID (if a specific record is requested).
     * @param selection An optional restriction to apply to rows when deleting.
     * @return The number of rows affected.
     * @throws SQLException
     */
    public abstract int delete(Uri uri, String selection, String[] selectionArgs);

    /**
     * Implement this to handle requests to update one or more rows.
     * The implementation should update all rows matching the selection
     * to set the columns according to the provided values map.
     * As a courtesy, call {@link ContentResolver#notifyChange(android.net.Uri ,android.database.ContentObserver) notifyChange()}
     * after updating.
     * This method can be called from multiple threads, as described in
     * <a href="{@docRoot}guide/topics/fundamentals/processes-and-threads.html#Threads">Processes
     * and Threads</a>.
     *
     * @param uri The URI to query. This can potentially have a record ID if this
     * is an update request for a specific record.
     * @param values A set of column_name/value pairs to update in the database.
     *     This must not be {@code null}.
     * @param selection An optional filter to match rows to update.
     * @return the number of rows affected.
     */
    public abstract int update(Uri uri, ContentValues values, String selection,
            String[] selectionArgs);

    /**
     * Override this to handle requests to open a file blob.
     * The default implementation always throws {@link FileNotFoundException}.
     * This method can be called from multiple threads, as described in
     * <a href="{@docRoot}guide/topics/fundamentals/processes-and-threads.html#Threads">Processes
     * and Threads</a>.
     *
     * <p>This method returns a ParcelFileDescriptor, which is returned directly
     * to the caller.  This way large data (such as images and documents) can be
     * returned without copying the content.
     *
     * <p>The returned ParcelFileDescriptor is owned by the caller, so it is
     * their responsibility to close it when done.  That is, the implementation
     * of this method should create a new ParcelFileDescriptor for each call.
     *
     * <p class="note">For use in Intents, you will want to implement {@link #getType}
     * to return the appropriate MIME type for the data returned here with
     * the same URI.  This will allow intent resolution to automatically determine the data MIME
     * type and select the appropriate matching targets as part of its operation.</p>
     *
     * <p class="note">For better interoperability with other applications, it is recommended
     * that for any URIs that can be opened, you also support queries on them
     * containing at least the columns specified by {@link android.provider.OpenableColumns}.
     * You may also want to support other common columns if you have additional meta-data
     * to supply, such as {@link android.provider.MediaStore.MediaColumns#DATE_ADDED}
     * in {@link android.provider.MediaStore.MediaColumns}.</p>
     *
     * @param uri The URI whose file is to be opened.
     * @param mode Access mode for the file.  May be "r" for read-only access,
     * "rw" for read and write access, or "rwt" for read and write access
     * that truncates any existing file.
     *
     * @return Returns a new ParcelFileDescriptor which you can use to access
     * the file.
     *
     * @throws FileNotFoundException Throws FileNotFoundException if there is
     * no file associated with the given URI or the mode is invalid.
     * @throws SecurityException Throws SecurityException if the caller does
     * not have permission to access the file.
     *
     * @see #openAssetFile(Uri, String)
     * @see #openFileHelper(Uri, String)
     * @see #getType(android.net.Uri)
     */
    public ParcelFileDescriptor openFile(Uri uri, String mode)
            throws FileNotFoundException {
        throw new FileNotFoundException("No files supported by provider at "
                + uri);
    }

    /**
     * This is like {@link #openFile}, but can be implemented by providers
     * that need to be able to return sub-sections of files, often assets
     * inside of their .apk.
     * This method can be called from multiple threads, as described in
     * <a href="{@docRoot}guide/topics/fundamentals/processes-and-threads.html#Threads">Processes
     * and Threads</a>.
     *
     * <p>If you implement this, your clients must be able to deal with such
     * file slices, either directly with
     * {@link ContentResolver#openAssetFileDescriptor}, or by using the higher-level
     * {@link ContentResolver#openInputStream ContentResolver.openInputStream}
     * or {@link ContentResolver#openOutputStream ContentResolver.openOutputStream}
     * methods.
     *
     * <p class="note">If you are implementing this to return a full file, you
     * should create the AssetFileDescriptor with
     * {@link AssetFileDescriptor#UNKNOWN_LENGTH} to be compatible with
     * applications that can not handle sub-sections of files.</p>
     *
     * <p class="note">For use in Intents, you will want to implement {@link #getType}
     * to return the appropriate MIME type for the data returned here with
     * the same URI.  This will allow intent resolution to automatically determine the data MIME
     * type and select the appropriate matching targets as part of its operation.</p>
     *
     * <p class="note">For better interoperability with other applications, it is recommended
     * that for any URIs that can be opened, you also support queries on them
     * containing at least the columns specified by {@link android.provider.OpenableColumns}.</p>
     *
     * @param uri The URI whose file is to be opened.
     * @param mode Access mode for the file.  May be "r" for read-only access,
     * "w" for write-only access (erasing whatever data is currently in
     * the file), "wa" for write-only access to append to any existing data,
     * "rw" for read and write access on any existing data, and "rwt" for read
     * and write access that truncates any existing file.
     *
     * @return Returns a new AssetFileDescriptor which you can use to access
     * the file.
     *
     * @throws FileNotFoundException Throws FileNotFoundException if there is
     * no file associated with the given URI or the mode is invalid.
     * @throws SecurityException Throws SecurityException if the caller does
     * not have permission to access the file.
     * 
     * @see #openFile(Uri, String)
     * @see #openFileHelper(Uri, String)
     * @see #getType(android.net.Uri)
     */
    public AssetFileDescriptor openAssetFile(Uri uri, String mode)
            throws FileNotFoundException {
        ParcelFileDescriptor fd = openFile(uri, mode);
        return fd != null ? new AssetFileDescriptor(fd, 0, -1) : null;
    }

    /**
     * Convenience for subclasses that wish to implement {@link #openFile}
     * by looking up a column named "_data" at the given URI.
     *
     * @param uri The URI to be opened.
     * @param mode The file mode.  May be "r" for read-only access,
     * "w" for write-only access (erasing whatever data is currently in
     * the file), "wa" for write-only access to append to any existing data,
     * "rw" for read and write access on any existing data, and "rwt" for read
     * and write access that truncates any existing file.
     *
     * @return Returns a new ParcelFileDescriptor that can be used by the
     * client to access the file.
     */
    protected final ParcelFileDescriptor openFileHelper(Uri uri,
            String mode) throws FileNotFoundException {
        Cursor c = query(uri, new String[]{"_data"}, null, null, null);
        int count = (c != null) ? c.getCount() : 0;
        if (count != 1) {
            // If there is not exactly one result, throw an appropriate
            // exception.
            if (c != null) {
                c.close();
            }
            if (count == 0) {
                throw new FileNotFoundException("No entry for " + uri);
            }
            throw new FileNotFoundException("Multiple items at " + uri);
        }

        c.moveToFirst();
        int i = c.getColumnIndex("_data");
        String path = (i >= 0 ? c.getString(i) : null);
        c.close();
        if (path == null) {
            throw new FileNotFoundException("Column _data not found.");
        }

        int modeBits = ContentResolver.modeToMode(uri, mode);
        return ParcelFileDescriptor.open(new File(path), modeBits);
    }

    /**
     * Called by a client to determine the types of data streams that this
     * content provider supports for the given URI.  The default implementation
     * returns {@code null}, meaning no types.  If your content provider stores data
     * of a particular type, return that MIME type if it matches the given
     * mimeTypeFilter.  If it can perform type conversions, return an array
     * of all supported MIME types that match mimeTypeFilter.
     *
     * @param uri The data in the content provider being queried.
     * @param mimeTypeFilter The type of data the client desires.  May be
     * a pattern, such as *\/* to retrieve all possible data types.
     * @return Returns {@code null} if there are no possible data streams for the
     * given mimeTypeFilter.  Otherwise returns an array of all available
     * concrete MIME types.
     *
     * @see #getType(Uri)
     * @see #openTypedAssetFile(Uri, String, Bundle)
     * @see ClipDescription#compareMimeTypes(String, String)
     */
    public String[] getStreamTypes(Uri uri, String mimeTypeFilter) {
        return null;
    }

    /**
     * Called by a client to open a read-only stream containing data of a
     * particular MIME type.  This is like {@link #openAssetFile(Uri, String)},
     * except the file can only be read-only and the content provider may
     * perform data conversions to generate data of the desired type.
     *
     * <p>The default implementation compares the given mimeType against the
     * result of {@link #getType(Uri)} and, if they match, simply calls
     * {@link #openAssetFile(Uri, String)}.
     *
     * <p>See {@link ClipData} for examples of the use and implementation
     * of this method.
     *
     * <p class="note">For better interoperability with other applications, it is recommended
     * that for any URIs that can be opened, you also support queries on them
     * containing at least the columns specified by {@link android.provider.OpenableColumns}.
     * You may also want to support other common columns if you have additional meta-data
     * to supply, such as {@link android.provider.MediaStore.MediaColumns#DATE_ADDED}
     * in {@link android.provider.MediaStore.MediaColumns}.</p>
     *
     * @param uri The data in the content provider being queried.
     * @param mimeTypeFilter The type of data the client desires.  May be
     * a pattern, such as *\/*, if the caller does not have specific type
     * requirements; in this case the content provider will pick its best
     * type matching the pattern.
     * @param opts Additional options from the client.  The definitions of
     * these are specific to the content provider being called.
     *
     * @return Returns a new AssetFileDescriptor from which the client can
     * read data of the desired type.
     *
     * @throws FileNotFoundException Throws FileNotFoundException if there is
     * no file associated with the given URI or the mode is invalid.
     * @throws SecurityException Throws SecurityException if the caller does
     * not have permission to access the data.
     * @throws IllegalArgumentException Throws IllegalArgumentException if the
     * content provider does not support the requested MIME type.
     *
     * @see #getStreamTypes(Uri, String)
     * @see #openAssetFile(Uri, String)
     * @see ClipDescription#compareMimeTypes(String, String)
     */
    public AssetFileDescriptor openTypedAssetFile(Uri uri, String mimeTypeFilter, Bundle opts)
            throws FileNotFoundException {
        if ("*/*".equals(mimeTypeFilter)) {
            // If they can take anything, the untyped open call is good enough.
            return openAssetFile(uri, "r");
        }
        String baseType = getType(uri);
        if (baseType != null && ClipDescription.compareMimeTypes(baseType, mimeTypeFilter)) {
            // Use old untyped open call if this provider has a type for this
            // URI and it matches the request.
            return openAssetFile(uri, "r");
        }
        throw new FileNotFoundException("Can't open " + uri + " as type " + mimeTypeFilter);
    }

    /**
     * Interface to write a stream of data to a pipe.  Use with
     * {@link ContentProvider#openPipeHelper}.
     */
    public interface PipeDataWriter<T> {
        /**
         * Called from a background thread to stream data out to a pipe.
         * Note that the pipe is blocking, so this thread can block on
         * writes for an arbitrary amount of time if the client is slow
         * at reading.
         *
         * @param output The pipe where data should be written.  This will be
         * closed for you upon returning from this function.
         * @param uri The URI whose data is to be written.
         * @param mimeType The desired type of data to be written.
         * @param opts Options supplied by caller.
         * @param args Your own custom arguments.
         */
        public void writeDataToPipe(ParcelFileDescriptor output, Uri uri, String mimeType,
                Bundle opts, T args);
    }

    /**
     * A helper function for implementing {@link #openTypedAssetFile}, for
     * creating a data pipe and background thread allowing you to stream
     * generated data back to the client.  This function returns a new
     * ParcelFileDescriptor that should be returned to the caller (the caller
     * is responsible for closing it).
     *
     * @param uri The URI whose data is to be written.
     * @param mimeType The desired type of data to be written.
     * @param opts Options supplied by caller.
     * @param args Your own custom arguments.
     * @param func Interface implementing the function that will actually
     * stream the data.
     * @return Returns a new ParcelFileDescriptor holding the read side of
     * the pipe.  This should be returned to the caller for reading; the caller
     * is responsible for closing it when done.
     */
    public <T> ParcelFileDescriptor openPipeHelper(final Uri uri, final String mimeType,
            final Bundle opts, final T args, final PipeDataWriter<T> func)
            throws FileNotFoundException {
        try {
            final ParcelFileDescriptor[] fds = ParcelFileDescriptor.createPipe();

            AsyncTask<Object, Object, Object> task = new AsyncTask<Object, Object, Object>() {
                @Override
                protected Object doInBackground(Object... params) {
                    func.writeDataToPipe(fds[1], uri, mimeType, opts, args);
                    try {
                        fds[1].close();
                    } catch (IOException e) {
                        Log.w(TAG, "Failure closing pipe", e);
                    }
                    return null;
                }
            };
            task.executeOnExecutor(AsyncTask.THREAD_POOL_EXECUTOR, (Object[])null);

            return fds[0];
        } catch (IOException e) {
            throw new FileNotFoundException("failure making pipe");
        }
    }

    /**
     * Returns true if this instance is a temporary content provider.
     * @return true if this instance is a temporary content provider
     */
    protected boolean isTemporary() {
        return false;
    }

    /**
     * Returns the Binder object for this provider.
     *
     * @return the Binder object for this provider
     * @hide
     */
    public IContentProvider getIContentProvider() {
        return mTransport;
    }

    /**
     * Like {@link #attachInfo(Context, android.content.pm.ProviderInfo)}, but for use
     * when directly instantiating the provider for testing.
     * @hide
     */
    public void attachInfoForTesting(Context context, ProviderInfo info) {
        attachInfo(context, info, true);
    }

    /**
     * After being instantiated, this is called to tell the content provider
     * about itself.
     *
     * @param context The context this provider is running in
     * @param info Registered information about this content provider
     */
    public void attachInfo(Context context, ProviderInfo info) {
        attachInfo(context, info, false);
    }

    private void attachInfo(Context context, ProviderInfo info, boolean testing) {
        /*
         * We may be using AsyncTask from binder threads.  Make it init here
         * so its static handler is on the main thread.
         */
        AsyncTask.init();

        mNoPerms = testing;

        /*
         * Only allow it to be set once, so after the content service gives
         * this to us clients can't change it.
         */
        if (mContext == null) {
            mContext = context;
            mMyUid = Process.myUid();
            if (info != null) {
                setReadPermission(info.readPermission);
                setWritePermission(info.writePermission);
                setPathPermissions(info.pathPermissions);
                mExported = info.exported;
            }
            ContentProvider.this.onCreate();
        }
    }

    /**
     * Override this to handle requests to perform a batch of operations, or the
     * default implementation will iterate over the operations and call
     * {@link ContentProviderOperation#apply} on each of them.
     * If all calls to {@link ContentProviderOperation#apply} succeed
     * then a {@link ContentProviderResult} array with as many
     * elements as there were operations will be returned.  If any of the calls
     * fail, it is up to the implementation how many of the others take effect.
     * This method can be called from multiple threads, as described in
     * <a href="{@docRoot}guide/topics/fundamentals/processes-and-threads.html#Threads">Processes
     * and Threads</a>.
     *
     * @param operations the operations to apply
     * @return the results of the applications
     * @throws OperationApplicationException thrown if any operation fails.
     * @see ContentProviderOperation#apply
     */
    public ContentProviderResult[] applyBatch(ArrayList<ContentProviderOperation> operations)
            throws OperationApplicationException {
        final int numOperations = operations.size();
        final ContentProviderResult[] results = new ContentProviderResult[numOperations];
        for (int i = 0; i < numOperations; i++) {
            results[i] = operations.get(i).apply(this, results, i);
        }
        return results;
    }

    /**
     * @hide
     * Front-end to {@link #call(String, String, android.os.Bundle)} that provides the name
     * of the calling package.
     */
    public Bundle callFromPackage(String callingPackag, String method, String arg, Bundle extras) {
        return call(method, arg, extras);
    }

    /**
     * Call a provider-defined method.  This can be used to implement
     * interfaces that are cheaper and/or unnatural for a table-like
     * model.
     *
     * <p class="note"><strong>WARNING:</strong> The framework does no permission checking
     * on this entry into the content provider besides the basic ability for the application
     * to get access to the provider at all.  For example, it has no idea whether the call
     * being executed may read or write data in the provider, so can't enforce those
     * individual permissions.  Any implementation of this method <strong>must</strong>
     * do its own permission checks on incoming calls to make sure they are allowed.</p>
     *
     * @param method method name to call.  Opaque to framework, but should not be {@code null}.
     * @param arg provider-defined String argument.  May be {@code null}.
     * @param extras provider-defined Bundle argument.  May be {@code null}.
     * @return provider-defined return value.  May be {@code null}, which is also
     *   the default for providers which don't implement any call methods.
     */
    public Bundle call(String method, String arg, Bundle extras) {
        return null;
    }

    /**
     * Implement this to shut down the ContentProvider instance. You can then
     * invoke this method in unit tests.
     * 
     * <p>
     * Android normally handles ContentProvider startup and shutdown
     * automatically. You do not need to start up or shut down a
     * ContentProvider. When you invoke a test method on a ContentProvider,
     * however, a ContentProvider instance is started and keeps running after
     * the test finishes, even if a succeeding test instantiates another
     * ContentProvider. A conflict develops because the two instances are
     * usually running against the same underlying data source (for example, an
     * sqlite database).
     * </p>
     * <p>
     * Implementing shutDown() avoids this conflict by providing a way to
     * terminate the ContentProvider. This method can also prevent memory leaks
     * from multiple instantiations of the ContentProvider, and it can ensure
     * unit test isolation by allowing you to completely clean up the test
     * fixture before moving on to the next test.
     * </p>
     */
    public void shutdown() {
        Log.w(TAG, "implement ContentProvider shutdown() to make sure all database " +
                "connections are gracefully shutdown");
    }

    /**
     * Print the Provider's state into the given stream.  This gets invoked if
     * you run "adb shell dumpsys activity provider &lt;provider_component_name&gt;".
     *
     * @param fd The raw file descriptor that the dump is being sent to.
     * @param writer The PrintWriter to which you should dump your state.  This will be
     * closed for you after you return.
     * @param args additional arguments to the dump request.
     */
    public void dump(FileDescriptor fd, PrintWriter writer, String[] args) {
        writer.println("nothing to dump");
    }
}<|MERGE_RESOLUTION|>--- conflicted
+++ resolved
@@ -263,24 +263,14 @@
         @Override
         public ParcelFileDescriptor openFile(String callingPkg, Uri uri, String mode)
                 throws FileNotFoundException {
-<<<<<<< HEAD
-            if (mode != null && mode.indexOf('w') != -1) enforceWritePermission(uri);
-            else enforceReadPermission(uri);
-=======
             enforceFilePermission(callingPkg, uri, mode);
->>>>>>> a34a64d2
             return ContentProvider.this.openFile(uri, mode);
         }
 
         @Override
         public AssetFileDescriptor openAssetFile(String callingPkg, Uri uri, String mode)
                 throws FileNotFoundException {
-<<<<<<< HEAD
-            if (mode != null && mode.indexOf('w') != -1) enforceWritePermission(uri);
-            else enforceReadPermission(uri);
-=======
             enforceFilePermission(callingPkg, uri, mode);
->>>>>>> a34a64d2
             return ContentProvider.this.openAssetFile(uri, mode);
         }
 
