--- conflicted
+++ resolved
@@ -375,14 +375,13 @@
     <!-- 2 means give warning -->
     <integer name="config_datause_notification_type">2</integer>
 
-<<<<<<< HEAD
     <!-- Enables SIP on WIFI only -->
     <bool name="config_sip_wifi_only">true</bool>
 
     <!-- Boolean indicating if restoring network selection should be skipped -->
     <!-- The restoring is handled by modem if it is true-->
     <bool translatable="false" name="skip_restoring_network_selection">false</bool>
-=======
+
     <!-- The URL that should be sent in an x-wap-profile header with an HTTP request,
          as defined in the Open Mobile Alliance User Agent Profile specification
          OMA-TS-UAProf-V2_0-20060206-A Section 8.1.1.1. If the URL contains a '%s'
@@ -390,5 +389,4 @@
          Build.MODEL. The format string shall not be escaped. -->
     <string name="config_useragentprofile_url"></string>
 
->>>>>>> db2403ff
 </resources>