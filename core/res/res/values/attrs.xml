--- conflicted
+++ resolved
@@ -3287,8 +3287,6 @@
         <attr name="configure" format="string" />
     </declare-styleable>
 
-
-<<<<<<< HEAD
     <!-- =============================== -->
     <!-- Accounts package class attributes -->
     <!-- =============================== -->
@@ -3314,7 +3312,4 @@
         <attr name="accountType"/>
     </declare-styleable>
 
-
-=======
->>>>>>> bad927a9
 </resources>
