--- conflicted
+++ resolved
@@ -1856,22 +1856,20 @@
     <!-- Description of an application permission, listed so the user can choose whether they want to allow the application to do this. -->
     <string name="permdesc_modifyNetworkAccounting">Allows the app to modify how network usage is accounted against apps. Not for use by normal apps.</string>
 
-<<<<<<< HEAD
+    <!-- Title of an application permission, listed so the user can choose whether they want to allow the application to do this. -->
+    <string name="permlab_accessNotifications">access notifications</string>
+    <!-- Description of an application permission, listed so the user can choose whether they want to allow the application to do this. -->
+    <string name="permdesc_accessNotifications">Allows the app to retrieve, examine, and clear notifications, including those posted by other apps.</string>
+
+    <!-- Title of an application permission, listed so the user can choose whether they want to allow the application to do this. -->
+    <string name="permlab_bindNotificationListenerService">bind to a notification listener service</string>
+    <!-- Description of an application permission, listed so the user can choose whether they want to allow the application to do this. -->
+    <string name="permdesc_bindNotificationListenerService">Allows the holder to bind to the top-level interface of a notification listener service. Should never be needed for normal apps.</string>
+
     <!-- Title of an application permission that lets an application view/edit revoked permissions. -->
     <string name="permlab_revokePermissions">Allows view and edit of revoked permissions. Not for use by normal applications.</string>
     <!-- Description of an application permission that lets lets an application view/edit revoked permissions. -->
     <string name="permdesc_revokePermissions">Allows read and write for revoked permissions. Not for use by normal applications.</string>
-=======
-    <!-- Title of an application permission, listed so the user can choose whether they want to allow the application to do this. -->
-    <string name="permlab_accessNotifications">access notifications</string>
-    <!-- Description of an application permission, listed so the user can choose whether they want to allow the application to do this. -->
-    <string name="permdesc_accessNotifications">Allows the app to retrieve, examine, and clear notifications, including those posted by other apps.</string>
-
-    <!-- Title of an application permission, listed so the user can choose whether they want to allow the application to do this. -->
-    <string name="permlab_bindNotificationListenerService">bind to a notification listener service</string>
-    <!-- Description of an application permission, listed so the user can choose whether they want to allow the application to do this. -->
-    <string name="permdesc_bindNotificationListenerService">Allows the holder to bind to the top-level interface of a notification listener service. Should never be needed for normal apps.</string>
->>>>>>> a34a64d2
 
     <!-- Policy administration -->
 
@@ -4171,7 +4169,13 @@
     <string name="user_switched">Current user <xliff:g id="name" example="Bob">%1$s</xliff:g>.</string>
     <!-- Default name of the owner user [CHAR LIMIT=20] -->
     <string name="owner_name" msgid="3879126011135546571">Owner</string>
-<<<<<<< HEAD
+    <!-- Error message title [CHAR LIMIT=35] -->
+    <string name="error_message_title">Error</string>
+    <!-- Message informing user that app is not permitted to access accounts. [CHAR LIMIT=none] -->
+    <string name="app_no_restricted_accounts">This application does not support accounts for restricted profiles</string>
+    <!-- Message informing user that the requested activity could not be found [CHAR LIMIT=none] -->
+    <string name="app_not_found">No application found to handle this action</string>
+    <string name="revoke">Revoke</string>
 
     <!-- Vibration picker dialog title -->
     <string name="vibration_picker_title">Select vibration</string>
@@ -4242,13 +4246,4 @@
         intercept an outgoing SMS.
         Malicious apps may use this to prevent outgoing SMS messages.</string>
 
-=======
-    <!-- Error message title [CHAR LIMIT=35] -->
-    <string name="error_message_title">Error</string>
-    <!-- Message informing user that app is not permitted to access accounts. [CHAR LIMIT=none] -->
-    <string name="app_no_restricted_accounts">This application does not support accounts for restricted profiles</string>
-    <!-- Message informing user that the requested activity could not be found [CHAR LIMIT=none] -->
-    <string name="app_not_found">No application found to handle this action</string>
-    <string name="revoke">Revoke</string>
->>>>>>> a34a64d2
 </resources>